--- conflicted
+++ resolved
@@ -71,17 +71,12 @@
         )
 
         # Set environment variables for this session:
-
         os.environ["ROMS_ROOT"] = str(target)
-<<<<<<< HEAD
-        _CSTAR_ENVIRONMENT_VARIABLES["ROMS_ROOT"] = os.environ["ROMS_ROOT"]
-        os.environ.setdefault("PATH", "")
-=======
         cstar_system.environment.environment_variables["ROMS_ROOT"] = os.environ[
             "ROMS_ROOT"
         ]
->>>>>>> 644f179d
-        os.environ["PATH"] += f":{target}/Tools-Roms/"
+        os.environ["PATH"] = os.environ.get("PATH", "") + f":{target}/Tools-Roms/"
+        # os.environ["PATH"] += f":{target}/Tools-Roms/"
         cstar_system.environment.environment_variables["PATH"] = os.environ["PATH"]
         env_file_str = (
             f"ROMS_ROOT={target}" + "\nPATH=${PATH}:" + f"{target}/Tools-Roms\n"
