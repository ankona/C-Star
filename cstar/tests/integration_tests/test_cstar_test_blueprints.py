--- conflicted
+++ resolved
@@ -22,12 +22,8 @@
     def test_cstar(
         self,
         tmp_path: Path,
-<<<<<<< HEAD
-=======
-        mock_user_input,
-        mock_lmod_path: Path,
->>>>>>> daf2dfe4
         modify_template_blueprint,
+        mock_lmod_path,
         fetch_roms_tools_source_data,
         fetch_remote_test_case_data,
         test_config_key,
