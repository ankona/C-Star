--- conflicted
+++ resolved
@@ -1,9 +1,5 @@
 import logging
-<<<<<<< HEAD
-=======
-from contextlib import contextmanager
 from pathlib import Path
->>>>>>> daf2dfe4
 
 import pytest
 
