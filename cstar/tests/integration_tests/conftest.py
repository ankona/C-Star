import logging
<<<<<<< HEAD
from contextlib import contextmanager
=======
>>>>>>> 2f320287
from pathlib import Path

import pytest

from cstar.base.log import get_logger
from cstar.tests.integration_tests.blueprints.fixtures import (
    modify_template_blueprint,  # noqa : F401  # noqa : F401
)
from cstar.tests.integration_tests.fixtures import (
    fetch_remote_test_case_data,  # noqa: F401  # noqa: F401
    fetch_roms_tools_source_data,  # noqa: F401  # noqa: F401
)


@pytest.fixture
def log() -> logging.Logger:
    return get_logger("cstar.tests.integration_tests")


@pytest.fixture
def mock_lmod_filename() -> str:
    """Provide a unique .lmod filename for tests.

    Returns
    -------
    str
        The filename
    """
    return "mock.lmod"


@pytest.fixture
<<<<<<< HEAD
def log() -> logging.Logger:
    return get_logger("cstar.tests.integration_tests")


@pytest.fixture
def mock_lmod_filename() -> str:
    """Provide a unique .lmod filename for tests.

    Returns
    -------
    str
        The filename
    """
    return "mock.lmod"


@pytest.fixture
=======
>>>>>>> 2f320287
def mock_lmod_path(tmp_path: Path, mock_lmod_filename: str) -> Path:
    """Create an empty, temporary .lmod file and return the path.

    Parameters
    ----------
    tmp_path : Path
        The path to a temporary location to write the lmod file
    mock_lmod_filename : str
        The filename to use for the .lmod file

    Returns
    -------
    str
        The complete path to the file
    """
    tmp_path.mkdir(parents=True, exist_ok=True)

    path = tmp_path / mock_lmod_filename
    path.touch()  # CStarEnvironment expects the file to exist & opens it
    return path<|MERGE_RESOLUTION|>--- conflicted
+++ resolved
@@ -1,8 +1,4 @@
 import logging
-<<<<<<< HEAD
-from contextlib import contextmanager
-=======
->>>>>>> 2f320287
 from pathlib import Path
 
 import pytest
@@ -35,26 +31,6 @@
 
 
 @pytest.fixture
-<<<<<<< HEAD
-def log() -> logging.Logger:
-    return get_logger("cstar.tests.integration_tests")
-
-
-@pytest.fixture
-def mock_lmod_filename() -> str:
-    """Provide a unique .lmod filename for tests.
-
-    Returns
-    -------
-    str
-        The filename
-    """
-    return "mock.lmod"
-
-
-@pytest.fixture
-=======
->>>>>>> 2f320287
 def mock_lmod_path(tmp_path: Path, mock_lmod_filename: str) -> Path:
     """Create an empty, temporary .lmod file and return the path.
 
