<<<<<<< HEAD
import logging
import time
import threading
from unittest.mock import patch, PropertyMock
import pytest
=======
import threading
import time
>>>>>>> 49b30cc1
from pathlib import Path
from unittest.mock import PropertyMock, patch

from cstar.execution.handler import ExecutionHandler, ExecutionStatus


class MockExecutionHandler(ExecutionHandler):
    """Mock implementation of `ExecutionHandler` for testing purposes."""

    def __init__(self, status, output_file):
        self._status = status
        self._output_file = Path(output_file)

    @property
    def status(self):
        return self._status

    @property
    def output_file(self):
        return self._output_file


class TestExecutionHandlerUpdates:
    """Tests for the `updates` method in the `ExecutionHandler` class.

    Tests
    -----
    test_updates_non_running_job
        Validates that `updates()` provides appropriate feedback when the job is not running.
    test_updates_running_job_with_tmp_file
        Verifies that `updates()` streams live updates from the output file when the job is running.
    test_updates_indefinite_with_seconds_param_0
        Confirms that `updates()` runs indefinitely when `seconds=0` and allows termination via user interruption.
    """

    def test_updates_non_running_job(self, tmp_path, caplog: pytest.LogCaptureFixture):
        """Validates that `updates()` provides appropriate feedback when the job is not
        running.

        This test ensures that if the job status is not `RUNNING`, the method informs
        the user and provides instructions for viewing the job output if applicable.

        Mocks
        -----
        MockExecutionHandler.status
            Mocked to return `ExecutionStatus.COMPLETED`, simulating a non-running job.

        Fixtures
        --------
        LogCaptureFixture
            Captures log outputs to verify output messages.

        Asserts
        -------
        - That the user is informed the job is not running.
        - That instructions for viewing the job output are provided if the job status
          is `COMPLETED` or similar.
        """

        caplog.set_level(logging.WARNING)
        handler = MockExecutionHandler(
            ExecutionStatus.COMPLETED, tmp_path / "mock_output.log"
        )

        handler.updates(seconds=10)

        captured = caplog.text
        assert (
            "This job is currently not running (completed). Live updates cannot be provided."
            in captured
        )
        assert f"See {handler.output_file.resolve()} for job output" in captured

    def test_updates_running_job_with_tmp_file(
        self, tmp_path, caplog: pytest.LogCaptureFixture
    ):
        """Verifies that `updates()` streams live updates from the job's output file
        when the job is running.

        This test creates a temporary output file and pre-populates it with initial
        content. Live updates are then appended to the file in real-time using a
        background thread, simulating a running job. The `updates()` method is tested
        to ensure it reads and prints both the pre-existing content and new updates.

        Mocks
        -----
        MockExecutionHandler.status
            Mocked to return `ExecutionStatus.RUNNING`, simulating a running job.

        Fixtures
        --------
        tmp_path (pathlib.Path): builtin fixture creating a temporary pathlib.Path object
        caplog (pytest.LogCaptureFixture): Builtin fixture to capture log outputs

        Asserts
        -------
        - That all live updates appended to the output file are logged correctly.
        - That previously existing content in the file is also logged.
        - That the method properly interacts with the output file in real-time.
        """

        # Create a temporary output file
        output_file = tmp_path / "output.log"
        initial_content = ["First line\n"]
        live_updates = ["Second line\n", "Third line\n", "Fourth line\n"]

        # Write initial content to the file
        with output_file.open("w") as f:
            f.writelines(initial_content)

        handler = MockExecutionHandler(ExecutionStatus.RUNNING, output_file)

        # Get the logger from the ExecutionHandler instance:
        caplog.set_level(logging.INFO, logger=handler.log.name)

        # Function to simulate appending live updates to the file
        def append_live_updates():
            with output_file.open("a") as f:
                for line in live_updates:
                    time.sleep(0.01)  # Ensure `updates()` is actively reading
                    f.write(line)
                    f.flush()  # Immediately write to disk

        # Start the live update simulation in a background thread
        updater_thread = threading.Thread(target=append_live_updates, daemon=True)
        updater_thread.start()

        # Run the `updates` method
        handler.updates(seconds=0.25)

        # Ensure both initial and live update lines are printed
        captured = caplog.text
        for line in live_updates:
            assert line in captured

        # Ensure the thread finishes before the test ends
        updater_thread.join()

    def test_updates_indefinite_with_seconds_param_0(
        self, tmp_path, caplog: pytest.LogCaptureFixture
    ):
        """Confirms that `updates()` runs indefinitely when `seconds=0` and allows
        termination via user interruption.

        This test creates a temporary output file and pre-populates it with content.
        Unlike `test_updates_running_job_with_tmp_file`, this test does not continue
        to update the temporary file, so no updates are actually provided. The
        stream is then killed via a simulated `KeyboardInterrupt` and the test
        ensures a graceful exit.

        Mocks
        -----
        MockExecutionHandler.status
            Mocked to return `ExecutionStatus.RUNNING`, simulating a running job.
        builtins.input
            Mocked to simulate user responses to the confirmation prompt.
        time.sleep
            Mocked to simulate a `KeyboardInterrupt` during indefinite updates.

        Fixtures
        --------
        caplog (pytest.LogCaptureFixture)
            Builtin fixture to captures log outputs
        tmp_path (pathlib.Path)
            Builtin fixture to provide a temporary file path

        Asserts
        -------
        - That the user is prompted to confirm running the updates indefinitely.
        - That the method handles user interruptions and prints the appropriate message.
        - That no additional file operations occur if the user denies the confirmation.
        """
        # Create a temporary output file
        output_file = tmp_path / "output.log"
        content = ["Line 1\n", "Line 2\n", "Line 3\n"]

        # Write initial content to the file
        with output_file.open("w") as f:
            f.writelines(content)

        handler = MockExecutionHandler(ExecutionStatus.RUNNING, output_file)
        # Get logger to capture from ExecutionHandler instance:
        caplog.set_level(logging.INFO, logger=handler.log.name)

        # Mock the `status` property to return "running"
        with (
            patch.object(
                MockExecutionHandler, "status", new_callable=PropertyMock
            ) as mock_status,
            caplog.at_level(logging.INFO),
        ):
            mock_status.return_value = ExecutionStatus.RUNNING

            # Patch input to simulate the confirmation prompt
            with patch("builtins.input", side_effect=["y"]) as mock_input:
                # Replace `time.sleep` with a side effect that raises KeyboardInterrupt
                # Simulate a KeyboardInterrupt during the updates call
                with patch("time.sleep", side_effect=KeyboardInterrupt):
                    handler.updates(seconds=0)  # Run updates indefinitely

                    # Assert that the "stopped by user" message was printed
                    assert "Live status updates stopped by user." in caplog.text

                # Verify that the prompt was displayed to the user
                mock_input.assert_called_once_with(
                    "This will provide indefinite updates to your job. You can stop it anytime using Ctrl+C. "
                    "Do you want to continue? (y/n): "
                )
            # Patch input to simulate the confirmation prompt
            with patch("builtins.input", side_effect=["n"]) as mock_input:
                with patch("builtins.open", create=True) as mock_open:
                    handler.updates(seconds=0)
                    mock_open.assert_not_called()

    def test_updates_stops_when_status_changes(
        self, tmp_path, caplog: pytest.LogCaptureFixture
    ):
        """Verifies that `updates()` stops execution when `status` changes to non-
        RUNNING.

        This test ensures:
        - The conditional block exits `updates` when `status` is not `RUNNING`.
        - Only lines added while the job is `RUNNING` are streamed.

        Fixtures
        --------
        caplog (pytest.LogCaptureFixture)
            Builtin fixture to capture log outputs
        """

        # Create a temporary output file
        output_file = tmp_path / "output.log"
        initial_content = ["First line\n"]
        running_updates = ["Second line\n", "Third line\n"]
        completed_updates = ["Fourth line\n", "Fifth line\n"]
        # Write initial content to the file
        with output_file.open("w") as f:
            f.writelines(initial_content)

        # Initialize the handler with status `RUNNING`
        handler = MockExecutionHandler(ExecutionStatus.RUNNING, output_file)
        caplog.set_level(logging.INFO, logger=handler.log.name)

        # Function to simulate appending live updates and changing status
        def append_updates_and_change_status():
            with output_file.open("a") as f:
                for line in running_updates:
                    time.sleep(0.1)  # Ensure updates() is actively reading
                    f.write(line)
                    f.flush()

                # Change the status to `COMPLETED` after writing running updates
                time.sleep(0.2)
                handler._status = ExecutionStatus.COMPLETED
                for line in completed_updates:
                    time.sleep(0.1)
                    f.write(line)
                    f.flush()

        # Start the background thread to append updates and change status
        updater_thread = threading.Thread(
            target=append_updates_and_change_status, daemon=True
        )
        updater_thread.start()

        # Run the `updates` method
        handler.updates(seconds=0, confirm_indefinite=False)

        # Verify that only lines from `running_updates` were printed
        printed_calls = caplog.text

        for line in running_updates:
            assert line in printed_calls

        # Verify that lines from `completed_updates` were not printed
        for line in completed_updates:
            assert line not in printed_calls

        # Ensure the thread finishes before the test ends
        updater_thread.join()<|MERGE_RESOLUTION|>--- conflicted
+++ resolved
@@ -1,15 +1,10 @@
-<<<<<<< HEAD
 import logging
-import time
-import threading
-from unittest.mock import patch, PropertyMock
-import pytest
-=======
 import threading
 import time
->>>>>>> 49b30cc1
 from pathlib import Path
 from unittest.mock import PropertyMock, patch
+
+import pytest
 
 from cstar.execution.handler import ExecutionHandler, ExecutionStatus
 
