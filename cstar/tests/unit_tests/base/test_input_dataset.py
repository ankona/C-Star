--- conflicted
+++ resolved
@@ -655,17 +655,10 @@
 
             # Assert that working_path is updated to the resolved target path
             expected_target_path = self.target_dir / "local_file.nc"
-<<<<<<< HEAD
-            assert (
-                local_input_dataset.working_path == expected_target_path
-            ), f"Expected working_path to be {expected_target_path}, but got {local_input_dataset.working_path}"
-=======
+
             assert local_input_dataset.working_path == expected_target_path, (
                 f"Expected working_path to be {expected_target_path}, but got {local_input_dataset.working_path}"
             )
-
-        mock_path_resolve.assert_called()
->>>>>>> 06928ac5
 
         mock_path_resolve.assert_called()
 
@@ -804,10 +797,6 @@
 
     def setup_method(self):
         """Set up common mocks for `local_hash` tests."""
-<<<<<<< HEAD
-
-=======
->>>>>>> 06928ac5
         # Patch _get_sha256_hash
         self.patcher_get_hash = mock.patch("cstar.base.input_dataset._get_sha256_hash")
         self.mock_get_hash = self.patcher_get_hash.start()
@@ -863,10 +852,6 @@
 
     def test_local_hash_multiple_files(self, local_input_dataset, mock_path_resolve):
         """Test `local_hash` calculation for multiple files."""
-<<<<<<< HEAD
-
-=======
->>>>>>> 06928ac5
         expected_path_1 = Path("/some/local/path1")
         expected_path_2 = Path("/some/local/path2")
 
