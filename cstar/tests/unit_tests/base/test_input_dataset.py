--- conflicted
+++ resolved
@@ -3,51 +3,14 @@
 from textwrap import dedent
 from unittest import mock
 
-<<<<<<< HEAD
-import pytest
-
-=======
 from cstar.io.source_data import SourceData
 from cstar.io.staged_data import StagedData
->>>>>>> 2f320287
 from cstar.tests.unit_tests.fake_abc_subclasses import FakeInputDataset
 
 
 class TestInputDatasetInit:
     """Test class for the initialization of the InputDataset class."""
 
-<<<<<<< HEAD
-    Tests
-    -----
-    test_local_init
-       Test initialization of an InputDataset with a local source
-    test_remote_init
-       Test initialization of an InputDataset with a remote source.
-    test_remote_requires_file_hash
-       Test that a remote InputDataset raises an error when the file hash is missing
-    """
-
-    def test_local_init(self, fake_inputdataset_local):
-        """Test initialization of an InputDataset with a local source.
-
-        Fixtures
-        --------
-        fake_inputdataset_local: FakeInputDataset instance for local files.
-
-        Asserts
-        -------
-        - The `location_type` is "path".
-        - The `basename` is "local_file.nc".
-        - The dataset is an instance of FakeInputDataset.
-        """
-        assert fake_inputdataset_local.source.location_type == "path", (
-            "Expected location_type to be 'path'"
-        )
-        assert fake_inputdataset_local.source.basename == "local_file.nc", (
-            "Expected basename to be 'local_file.nc'"
-        )
-        assert isinstance(fake_inputdataset_local, FakeInputDataset), (
-=======
     def test_local_init(self, fakeinputdataset_local):
         """Test initialization of an InputDataset with a local source."""
         ind = fakeinputdataset_local
@@ -55,63 +18,11 @@
             "Expected basename to be 'local_file.nc'"
         )
         assert isinstance(ind, FakeInputDataset), (
->>>>>>> 2f320287
             "Expected an instance of FakeInputDataset"
         )
         assert ind.start_date == datetime(2024, 10, 22, 12, 34, 56)
         assert ind.end_date == datetime(2024, 12, 31, 23, 59, 59)
 
-<<<<<<< HEAD
-    def test_remote_init(self, fake_inputdataset_remote):
-        """Test initialization of an InputDataset with a remote source.
-
-        Fixtures
-        --------
-        fake_inputdataset_remote: FakeInputDataset instance for remote files.
-
-        Asserts
-        -------
-        - The `location_type` is "url".
-        - The `basename` is "remote_file.nc".
-        - The `file_hash` is set to "abc123".
-        - The dataset is an instance of FakeInputDataset.
-        """
-        assert fake_inputdataset_remote.source.location_type == "url", (
-            "Expected location_type to be 'url'"
-        )
-        assert fake_inputdataset_remote.source.basename == "remote_file.nc", (
-            "Expected basename to be 'remote_file.nc'"
-        )
-        assert fake_inputdataset_remote.source.file_hash == "abc123", (
-            "Expected file_hash to be 'abc123'"
-        )
-        assert isinstance(fake_inputdataset_remote, FakeInputDataset), (
-            "Expected an instance of FakeInputDataset"
-        )
-
-    def test_remote_requires_file_hash(self, fake_inputdataset_remote):
-        """Test that a remote InputDataset raises an error when the file hash is
-        missing.
-
-        This test confirms that a ValueError is raised if a remote dataset is created without a required file hash.
-
-        Fixtures
-        --------
-        fake_inputdataset_remote: FakeInputDataset instance for remote files.
-
-        Asserts
-        -------
-        - A ValueError is raised if the `file_hash` is missing for a remote dataset.
-        - The exception message matches the expected error message.
-        """
-        with pytest.raises(ValueError) as exception_info:
-            FakeInputDataset("http://example.com/remote_file.nc")
-
-        expected_message = (
-            "Cannot create InputDataset for \n http://example.com/remote_file.nc:\n "
-            + "InputDataset.source.file_hash cannot be None if InputDataset.source.location_type is 'url'.\n"
-            + "A file hash is required to verify non-plaintext files downloaded from remote sources."
-=======
     def test_remote_init(self, fakeinputdataset_remote):
         """Test initialization of an InputDataset with a remote source."""
         ind = fakeinputdataset_remote
@@ -121,7 +32,6 @@
         assert ind.source.file_hash == "abc123", "Expected file_hash to be 'abc123'"
         assert isinstance(ind, FakeInputDataset), (
             "Expected an instance of FakeInputDataset"
->>>>>>> 2f320287
         )
         assert ind
 
@@ -129,27 +39,7 @@
 class TestStrAndRepr:
     """Test class for the __str__ and __repr__ methods on an InputDataset."""
 
-<<<<<<< HEAD
-    Tests
-    -----
-    test_local_str
-       Test the string representation of an InputDataset with a local source
-    test_local_repr
-       Test the repr representation of an InputDataset with a local source
-    test_remote_repr
-       Test the repr representation of an InputDataset with a remote source
-    test_remote_str
-       Test the string representation of an InputDataset with a remote source
-    test_str_with_working_path
-       Test the string representation when the InputDataset.working_path attribute is defined
-    test_repr_with_working_path
-       Test the repr representation when the InputDataset.working_path attribute is defined
-    """
-
-    def test_local_str(self, fake_inputdataset_local):
-=======
     def test_local_str(self, fakeinputdataset_local):
->>>>>>> 2f320287
         """Test the string representation of a local InputDataset."""
         expected_str = dedent(
             """\
@@ -162,16 +52,10 @@
     end date: 2024-12-31 23:59:59
     Local copy: None"""
         )
-<<<<<<< HEAD
-        assert str(fake_inputdataset_local) == expected_str
-
-    def test_local_repr(self, fake_inputdataset_local):
-=======
 
         assert str(fakeinputdataset_local) == expected_str
 
     def test_local_repr(self, fakeinputdataset_local):
->>>>>>> 2f320287
         """Test the repr representation of a local InputDataset."""
         expected_repr = dedent(
             """\
@@ -182,15 +66,9 @@
     end_date = datetime.datetime(2024, 12, 31, 23, 59, 59)
     )"""
         )
-<<<<<<< HEAD
-        assert repr(fake_inputdataset_local) == expected_repr
-
-    def test_remote_repr(self, fake_inputdataset_remote):
-=======
         assert repr(fakeinputdataset_local) == expected_repr
 
     def test_remote_repr(self, fakeinputdataset_remote):
->>>>>>> 2f320287
         """Test the repr representation of a remote InputDataset."""
         expected_repr = dedent(
             """\
@@ -201,15 +79,9 @@
     end_date = datetime.datetime(2024, 12, 31, 23, 59, 59)
     )"""
         )
-<<<<<<< HEAD
-        assert repr(fake_inputdataset_remote) == expected_repr
-
-    def test_remote_str(self, fake_inputdataset_remote):
-=======
         assert repr(fakeinputdataset_remote) == expected_repr
 
     def test_remote_str(self, fakeinputdataset_remote):
->>>>>>> 2f320287
         """Test the string representation of a remote InputDataset."""
         expected_str = dedent(
             """\
@@ -222,261 +94,6 @@
     end date: 2024-12-31 23:59:59
     Local copy: None"""
         )
-<<<<<<< HEAD
-        assert str(fake_inputdataset_remote) == expected_str
-
-    @mock.patch.object(
-        FakeInputDataset, "local_hash", new_callable=mock.PropertyMock
-    )  # Mock local_hash
-    @mock.patch.object(
-        FakeInputDataset, "exists_locally", new_callable=mock.PropertyMock
-    )  # Mock exists_locally
-    def test_str_with_working_path(
-        self, mock_exists_locally, mock_local_hash, fake_inputdataset_local
-    ):
-        """Test the string output when the working_path attribute is defined.
-
-        This test verifies that the string output includes the correct working path
-        and whether the path exists or not, mocking the `exists_locally` and `local_hash`
-        properties to simulate both cases.
-
-        Fixtures
-        --------
-        fake_inputdataset_local: FakeInputDataset instance for local files.
-
-        Asserts
-        -------
-        - The string output includes the working path when it is set.
-        - If the working path exists, the string includes "(exists)".
-        - If the working path does not exist, the string includes a message indicating the path does not yet exist.
-        """
-        fake_inputdataset_local.working_path = Path("/some/local/path")
-
-        # Mock local_hash to prevent triggering _get_sha256_hash
-        mock_local_hash.return_value = {"mocked_path": "mocked_hash"}
-
-        # Simulate exists_locally being True
-        mock_exists_locally.return_value = True
-        assert "Working path: /some/local/path" in str(fake_inputdataset_local)
-        assert "(exists)" in str(fake_inputdataset_local)
-
-        # Simulate exists_locally being False
-        mock_exists_locally.return_value = False
-        assert "Working path: /some/local/path" in str(fake_inputdataset_local)
-        assert " ( does not yet exist. Call InputDataset.get() )" in str(
-            fake_inputdataset_local
-        )
-
-    @mock.patch.object(
-        FakeInputDataset, "local_hash", new_callable=mock.PropertyMock
-    )  # Mock local_hash
-    @mock.patch.object(
-        FakeInputDataset, "exists_locally", new_callable=mock.PropertyMock
-    )  # Mock exists_locally
-    def test_repr_with_working_path(
-        self, mock_exists_locally, mock_local_hash, fake_inputdataset_local
-    ):
-        """Test the repr output when the working_path attribute is defined.
-
-        This test verifies that the repr output correctly includes the working path and indicates
-        whether or not the path exists, mocking the `exists_locally` and `local_hash` properties
-        to simulate both cases.
-
-        Fixtures
-        --------
-        fake_inputdataset_local: FakeInputDataset instance for local files.
-
-        Asserts
-        -------
-        - If the working path exists, the repr includes the path with no additional notes.
-        - If the working path does not exist, the repr includes a note indicating the path does not exist.
-        """
-        fake_inputdataset_local.working_path = Path("/some/local/path")
-
-        # Mock local_hash to prevent triggering _get_sha256_hash
-        mock_local_hash.return_value = {"mocked_path": "mocked_hash"}
-
-        # Simulate exists_locally being True
-        mock_exists_locally.return_value = True
-        assert (
-            "State: <working_path = /some/local/path, local_hash = {'mocked_path': 'mocked_hash'}>"
-            in repr(fake_inputdataset_local)
-        )
-
-        # Simulate exists_locally being False
-        mock_exists_locally.return_value = False
-        mock_local_hash.return_value = None
-        assert "State: <working_path = /some/local/path (does not exist)>" in repr(
-            fake_inputdataset_local
-        )
-
-
-class TestExistsLocally:
-    """Test class for the 'exists_locally' property.
-
-    Tests
-    -----
-    test_no_working_path_or_stat_cache
-       Test exists_locally when no working path or stat cache is defined
-    test_file_does_not_exist
-       Test exists_locally when the file does not exist
-    test_no_cached_stats
-       Test exists_locally when no cached stats are available
-    test_size_mismatch
-       Test exists_locally when the file size does not match the cached value
-    test_modification_time_mismatch_with_hash_match
-       Test exists_locally when the modification time does not match but the hash
-    test_modification_time_and_hash_mismatch
-       Test exists_locally when both modification time and hash do not match.
-    test_all_checks_pass
-       Test exists_locally when all checks pass
-    """
-
-    def test_no_working_path_or_stat_cache(self, fake_inputdataset_local):
-        """Test exists_locally when no working path or stat cache is defined.
-
-        Asserts:
-        - exists_locally is False when `working_path` or `_local_file_stat_cache` is None.
-        """
-        fake_inputdataset_local.working_path = None
-        fake_inputdataset_local._local_file_stat_cache = None
-        assert not fake_inputdataset_local.exists_locally, (
-            "Expected exists_locally to be False when working_path or stat cache is None"
-        )
-
-    def test_file_does_not_exist(self, fake_inputdataset_local):
-        """Test exists_locally when the file does not exist.
-
-        Asserts:
-        - exists_locally is False when any file in `working_path` does not exist.
-        """
-        fake_inputdataset_local.working_path = Path("/some/nonexistent/path")
-        fake_inputdataset_local._local_file_stat_cache = {
-            Path("/some/nonexistent/path"): None
-        }
-
-        with mock.patch.object(Path, "exists", return_value=False):
-            assert not fake_inputdataset_local.exists_locally, (
-                "Expected exists_locally to be False when the file does not exist"
-            )
-
-    def test_no_cached_stats(self, fake_inputdataset_local):
-        """Test exists_locally when no cached stats are available.
-
-        Asserts:
-        - exists_locally is False when no stats are cached for a file.
-        """
-        fake_inputdataset_local.working_path = Path("/some/local/path")
-        fake_inputdataset_local._local_file_stat_cache = {}
-
-        with mock.patch.object(Path, "exists", return_value=True):
-            assert not fake_inputdataset_local.exists_locally, (
-                "Expected exists_locally to be False when no cached stats are available"
-            )
-
-    def test_size_mismatch(self, fake_inputdataset_local):
-        """Test exists_locally when the file size does not match the cached value.
-
-        Asserts:
-        - exists_locally is False when the file size does not match.
-        """
-        fake_inputdataset_local.working_path = Path("/some/local/path")
-        fake_inputdataset_local._local_file_stat_cache = {
-            Path("/some/local/path"): mock.Mock(st_size=100)
-        }
-
-        with mock.patch.object(Path, "exists", return_value=True):
-            with mock.patch.object(Path, "stat", return_value=mock.Mock(st_size=200)):
-                assert not fake_inputdataset_local.exists_locally, (
-                    "Expected exists_locally to be False when file size does not match cached stats"
-                )
-
-    def test_modification_time_mismatch_with_hash_match(self, fake_inputdataset_local):
-        """Test exists_locally when the modification time does not match but the hash
-        matches.
-
-        Asserts:
-        - exists_locally is True when the modification time does not match but the hash matches.
-        """
-        fake_inputdataset_local.working_path = Path("/some/local/path")
-        fake_inputdataset_local._local_file_stat_cache = {
-            Path("/some/local/path"): mock.Mock(st_size=100, st_mtime=12345)
-        }
-        fake_inputdataset_local._local_file_hash_cache = {
-            Path("/some/local/path"): "mocked_hash"
-        }
-
-        with mock.patch.object(Path, "exists", return_value=True):
-            with mock.patch.object(
-                Path,
-                "stat",
-                return_value=mock.Mock(
-                    st_size=100, st_mtime=54321, st_mode=stat.S_IFREG
-                ),
-            ):
-                with mock.patch(
-                    "cstar.base.input_dataset._get_sha256_hash",
-                    return_value="mocked_hash",
-                ):
-                    assert fake_inputdataset_local.exists_locally, (
-                        "Expected exists_locally to be True when modification time mismatches but hash matches"
-                    )
-
-    def test_modification_time_and_hash_mismatch(self, fake_inputdataset_local):
-        """Test exists_locally when both modification time and hash do not match.
-
-        Asserts:
-        - exists_locally is False when both modification time and hash do not match.
-        """
-        fake_inputdataset_local.working_path = Path("/some/local/path")
-        fake_inputdataset_local._local_file_stat_cache = {
-            Path("/some/local/path"): mock.Mock(st_size=100, st_mtime=12345)
-        }
-        fake_inputdataset_local._local_file_hash_cache = {
-            Path("/some/local/path"): "mocked_hash"
-        }
-
-        with mock.patch.object(Path, "exists", return_value=True):
-            with mock.patch.object(
-                Path,
-                "stat",
-                return_value=mock.Mock(
-                    st_size=100, st_mtime=54321, st_mode=stat.S_IFREG
-                ),
-            ):
-                with mock.patch(
-                    "cstar.base.input_dataset._get_sha256_hash",
-                    return_value="different_hash",
-                ):
-                    assert not fake_inputdataset_local.exists_locally, (
-                        "Expected exists_locally to be False when both modification time and hash do not match"
-                    )
-
-    def test_all_checks_pass(self, fake_inputdataset_local):
-        """Test exists_locally when all checks pass.
-
-        Asserts:
-        - exists_locally is True when the file exists, size matches, and hash matches (if needed).
-        """
-        fake_inputdataset_local.working_path = Path("/some/local/path")
-        fake_inputdataset_local._local_file_stat_cache = {
-            Path("/some/local/path"): mock.Mock(st_size=100, st_mtime=12345)
-        }
-        fake_inputdataset_local._local_file_hash_cache = {
-            Path("/some/local/path"): "mocked_hash"
-        }
-
-        with mock.patch.object(Path, "exists", return_value=True):
-            with mock.patch.object(
-                Path, "stat", return_value=mock.Mock(st_size=100, st_mtime=12345)
-            ):
-                assert fake_inputdataset_local.exists_locally, (
-                    "Expected exists_locally to be True when all checks pass"
-                )
-
-
-def test_to_dict(fake_inputdataset_remote):
-=======
         assert str(fakeinputdataset_remote) == expected_str
 
     @mock.patch.object(
@@ -570,26 +187,17 @@
 
 
 def test_to_dict(fakeinputdataset_remote):
->>>>>>> 2f320287
     """Test the InputDataset.to_dict method, using a remote InputDataset as an example.
 
     Fixtures
     --------
-<<<<<<< HEAD
-    fake_inputdataset_remote: FakeInputDataset instance for remote files.
-=======
     fakeinputdataset_remote: FakeInputDataset instance for remote files.
->>>>>>> 2f320287
 
     Asserts
     -------
     - The dictionary returned matches a known expected dictionary
     """
-<<<<<<< HEAD
-    assert fake_inputdataset_remote.to_dict() == {
-=======
     assert fakeinputdataset_remote.to_dict() == {
->>>>>>> 2f320287
         "location": "http://example.com/remote_file.nc",
         "file_hash": "abc123",
         "start_date": "2024-10-22 12:34:56",
@@ -598,50 +206,7 @@
 
 
 class TestInputDatasetGet:
-<<<<<<< HEAD
-    """Test class for the InputDataset.get method.
-
-    This test class covers scenarios for both local and remote datasets and verifies the
-    behavior of the InputDataset.get method, including handling of existing files,
-    file downloading, and symbolic link creation.
-
-    Attributes
-    ----------
-    - target_dir: Simulated directory for storing files.
-    - target_filepath_local: Path for local files in the target directory.
-    - target_filepath_remote: Path for remote files in the target directory.
-
-    Tests
-    -----
-    - test_get_when_file_exists
-    - test_get_with_local_source
-    - test_get_local_wrong_hash
-    - test_get_with_remote_source
-    - test_get_remote_with_no_file_hash
-    """
-
-    # Common attributes
-    target_dir = Path("/some/local/target/dir")
-    target_filepath_local = target_dir / "local_file.nc"
-    target_filepath_remote = target_dir / "remote_file.nc"
-
-    def setup_method(self, fake_inputdataset_local):
-        """Setup method to patch various file system operations used in the get method.
-
-        This method mocks file system interactions to prevent actual disk operations during testing.
-
-        Mocks
-        -----
-        - Path.mkdir: Mocks directory creation to avoid creating real directories.
-        - Path.symlink_to: Mocks symbolic link creation to avoid modifying the file system.
-        - Path.exists: Mocks file existence checks to simulate whether files or directories already exist.
-        """
-        # Patch Path.mkdir globally for all tests in this class to avoid file system interaction
-        self.patch_mkdir = mock.patch.object(Path, "mkdir")
-        self.mock_mkdir = self.patch_mkdir.start()
-=======
     """Test class for the InputDataset.get method."""
->>>>>>> 2f320287
 
     @mock.patch.object(
         FakeInputDataset, "exists_locally", new_callable=mock.PropertyMock
@@ -649,15 +214,9 @@
     @mock.patch.object(SourceData, "stage")
     def test_get_when_file_exists(
         self,
-<<<<<<< HEAD
-        mock_exists_locally,
-        mock_get_hash,
-        fake_inputdataset_local,
-=======
         mock_stage,
         mock_exists_locally,
         fakeinputdataset_local,
->>>>>>> 2f320287
         mock_path_resolve,
     ):
         """Test the InputDataset.get method skips a target file that already exists."""
@@ -667,282 +226,6 @@
         # Mock `exists_locally` to return True
         mock_exists_locally.return_value = True
 
-<<<<<<< HEAD
-        # Set `working_path` to match `target_path`
-        fake_inputdataset_local.working_path = target_path
-
-        # Call the `get` method
-        fake_inputdataset_local.get(local_dir_resolved)
-
-        # Ensure `_get_sha256_hash` was not called
-        mock_get_hash.assert_not_called()
-
-        # Assert `working_path` remains unchanged
-        assert fake_inputdataset_local.working_path == target_path, (
-            f"Expected working_path to remain as {target_path}, "
-            f"but got {fake_inputdataset_local.working_path}"
-        )
-
-        mock_path_resolve.assert_called()
-
-    @mock.patch("cstar.base.input_dataset._get_sha256_hash", return_value="mocked_hash")
-    def test_get_with_local_source(
-        self, mock_get_hash, fake_inputdataset_local, mock_path_resolve
-    ):
-        """Test the InputDataset.get method with a local source file.
-
-        This test verifies that when the source file is local, a symbolic link is
-        created in the target directory and the working_path is updated accordingly.
-        """
-        # Define resolved paths for local_dir and source file
-        source_filepath = Path(fake_inputdataset_local.source.location)
-
-        # Mock Path.exists to simulate that the file doesn't exist yet in local_dir
-        self.mock_exists.return_value = False
-
-        # Mock Path.stat to simulate valid file stats for target_path
-        mock_stat_result = mock.Mock(
-            st_size=12345, st_mtime=1678901234, st_mode=0o100644
-        )
-        with mock.patch.object(Path, "stat", return_value=mock_stat_result):
-            # Call the get method
-            fake_inputdataset_local.get(self.target_dir)
-
-            # Assert that a symbolic link was created with the resolved path
-            self.mock_symlink_to.assert_called_once_with(source_filepath)
-
-            # Assert that working_path is updated to the resolved target path
-            expected_target_path = self.target_dir / "local_file.nc"
-            assert fake_inputdataset_local.working_path == expected_target_path, (
-                f"Expected working_path to be {expected_target_path}, but got {fake_inputdataset_local.working_path}"
-            )
-
-        mock_path_resolve.assert_called()
-
-    @mock.patch("cstar.base.input_dataset._get_sha256_hash", return_value="mocked_hash")
-    def test_get_local_wrong_hash(
-        self, mock_get_hash, fake_inputdataset_local, mock_path_resolve
-    ):
-        """Test the `get` method with a bogus file_hash for local sources."""
-        # Assign a bogus file hash
-        fake_inputdataset_local.source._file_hash = "bogus_hash"
-
-        source_filepath_local = Path(fake_inputdataset_local.source.location)
-
-        # Mock Path.exists to simulate that the file doesn't yet exist
-        self.mock_exists.return_value = False
-
-        # Call `get` and assert it raises a ValueError
-        with pytest.raises(
-            ValueError, match="The provided file hash.*does not match.*"
-        ):
-            fake_inputdataset_local.get(self.target_dir)
-
-        # Ensure `_get_sha256_hash` was called with the source path
-        mock_get_hash.assert_called_once_with(source_filepath_local)
-
-        mock_path_resolve.assert_called()
-
-    @mock.patch("pooch.create")
-    @mock.patch("pooch.HTTPDownloader")
-    @mock.patch("cstar.base.input_dataset._get_sha256_hash", return_value="mocked_hash")
-    def test_get_with_remote_source(
-        self,
-        mock_get_hash,
-        mock_downloader,
-        mock_pooch_create,
-        fake_inputdataset_remote,
-    ):
-        """Test the InputDataset.get method with a remote source file.
-
-        This test verifies that when the source file is remote, the file is downloaded
-        correctly using pooch, and the working_path is updated to the downloaded file
-        path.
-        """
-        # Define resolved paths
-        target_filepath_remote = self.target_dir / "remote_file.nc"
-
-        # Mock Path.stat to simulate file stats for target_path
-        mock_stat_result = mock.Mock(
-            st_size=12345, st_mtime=1678901234, st_mode=0o100644
-        )
-        with mock.patch.object(Path, "stat", return_value=mock_stat_result):
-            # Mock Path.exists to simulate the target file does not yet exist
-            self.mock_exists.return_value = False
-
-            # Mock Path.resolve to return the correct target directory
-            with mock.patch.object(Path, "resolve", return_value=self.target_dir):
-                # Create a mock Pooch instance and mock the fetch method
-                mock_pooch_instance = mock.Mock()
-                mock_pooch_create.return_value = mock_pooch_instance
-                mock_fetch = mock.Mock()
-                mock_pooch_instance.fetch = mock_fetch
-
-                # Call the get method
-                fake_inputdataset_remote.get(self.target_dir)
-
-                # Ensure pooch.create was called correctly
-                mock_pooch_create.assert_called_once_with(
-                    path=self.target_dir,
-                    base_url="http://example.com/",
-                    registry={"remote_file.nc": "abc123"},
-                )
-
-                # Ensure fetch was called with the mocked downloader
-                mock_fetch.assert_called_once_with(
-                    "remote_file.nc", downloader=mock_downloader.return_value
-                )
-
-                # Assert that working_path is updated to the expected target path
-                assert (
-                    fake_inputdataset_remote.working_path == target_filepath_remote
-                ), (
-                    f"Expected working_path to be {target_filepath_remote}, but got {fake_inputdataset_remote.working_path}"
-                )
-
-    def test_get_remote_with_no_file_hash(
-        self, fake_inputdataset_remote, mock_path_resolve
-    ):
-        """Test the InputDataset.get method when no file_hash is provided for a remote
-        source.
-
-        This test verifies that the get method raises a ValueError when a remote source file is
-        attempted to be fetched without a defined file_hash, as file verification is necessary.
-
-        Fixtures
-        --------
-        fake_inputdataset_remote: FakeInputDataset instance for remote files.
-        mock_exists: Mock for Path.exists to simulate that the target file does not yet exist.
-        mock_path_resolve: Mock for Path.resolve to simulate resolving the target directory.
-
-        Asserts
-        -------
-        - A ValueError is raised when no file_hash is provided for a remote file.
-        - The error message matches the expected message regarding the missing file_hash.
-        """
-        fake_inputdataset_remote.source._file_hash = None
-        self.mock_exists.return_value = False
-
-        expected_message = (
-            "Source type is URL but no file hash was not provided. Cannot proceed."
-        )
-
-        with pytest.raises(ValueError) as exception_info:
-            fake_inputdataset_remote.get(self.target_dir)
-        assert str(exception_info.value) == expected_message
-
-        mock_path_resolve.assert_called()
-
-
-class TestLocalHash:
-    """Test class for the `local_hash` property.
-
-    Mocks
-    -----
-    Path.resolve()
-       Mocks calls to resolve any mocked paths with pathlib
-    cstar.utils._get_sha256_hash
-       Mocks calls to compute sha256 checksums using cstar.utils
-    InputDataset.exists_locally
-       Mocks calls to the boolean `exists_locally` property of InputDataset
-
-    Tests
-    -----
-    test_local_hash_single_file
-       Test `local_hash` calculation for a single file.
-    test_local_hash_cached
-       Test `local_hash` when the hash is cached
-    test_local_hash_no_working_path
-       Test `local_hash` when no working path is set.
-    test_local_hash_multiple_files
-       Test `local_hash` calculation for multiple files
-    """
-
-    def setup_method(self):
-        """Set up common mocks for `local_hash` tests."""
-        # Patch _get_sha256_hash
-        self.patcher_get_hash = mock.patch("cstar.base.input_dataset._get_sha256_hash")
-        self.mock_get_hash = self.patcher_get_hash.start()
-        self.mock_get_hash.return_value = "mocked_hash"
-
-        # Patch exists_locally
-        self.patcher_exists_locally = mock.patch(
-            "cstar.base.input_dataset.InputDataset.exists_locally",
-            new_callable=mock.PropertyMock,
-        )
-        self.mock_exists_locally = self.patcher_exists_locally.start()
-        self.mock_exists_locally.return_value = True
-
-    def teardown_method(self):
-        """Stop all patches."""
-        mock.patch.stopall()
-
-    def test_local_hash_single_file(self, fake_inputdataset_local, log: logging.Logger):
-        """Test `local_hash` calculation for a single file."""
-        fake_inputdataset_local._local_file_hash_cache = {}
-        fake_inputdataset_local.working_path = Path("/some/local/path")
-
-        result = fake_inputdataset_local.local_hash
-
-        # Check that the result uses the resolved path
-        assert result == {Path("/some/local/path"): "mocked_hash"}, (
-            f"Expected calculated local_hash, but got {result}"
-        )
-
-        # Verify _get_sha256_hash was called with the resolved path
-        self.mock_get_hash.assert_called_once_with(Path("/some/local/path"))
-
-    def test_local_hash_cached(self, fake_inputdataset_local):
-        """Test `local_hash` when the hash is cached."""
-        cached_hash = {Path("/resolved/local/path"): "cached_hash"}
-        fake_inputdataset_local._local_file_hash_cache = cached_hash
-
-        result = fake_inputdataset_local.local_hash
-
-        assert result == cached_hash, "Expected the cached hash to be returned."
-        self.mock_get_hash.assert_not_called()
-
-    def test_local_hash_no_working_path(self, fake_inputdataset_local):
-        """Test `local_hash` when no working path is set."""
-        fake_inputdataset_local.working_path = None
-
-        result = fake_inputdataset_local.local_hash
-
-        assert result == {}, (
-            "Expected local_hash to be empty when working_path is not set."
-        )
-        self.mock_get_hash.assert_not_called()
-
-    def test_local_hash_multiple_files(
-        self, fake_inputdataset_local, mock_path_resolve
-    ):
-        """Test `local_hash` calculation for multiple files."""
-        expected_path_1 = Path("/some/local/path1")
-        expected_path_2 = Path("/some/local/path2")
-
-        fake_inputdataset_local._local_file_hash_cache = {}
-        fake_inputdataset_local.working_path = [
-            expected_path_1,
-            expected_path_2,
-        ]
-        result = fake_inputdataset_local.local_hash
-
-        assert result == {
-            expected_path_1: "mocked_hash",
-            expected_path_2: "mocked_hash",
-        }, f"Expected calculated local_hash for multiple files, but got {result}"
-
-        self.mock_get_hash.assert_has_calls(
-            [
-                mock.call(expected_path_1),
-                mock.call(expected_path_2),
-            ],
-            any_order=True,
-        )
-
-        mock_path_resolve.assert_called()
-=======
         # Call the `get` method
         fakeinputdataset_local.get(local_dir_resolved)
-        mock_stage.assert_not_called()
->>>>>>> 2f320287
+        mock_stage.assert_not_called()