import os
import subprocess
from collections import ChainMap
from collections.abc import Callable, Generator
from pathlib import Path
<<<<<<< HEAD
from unittest import mock
=======
>>>>>>> 2f320287
from unittest.mock import Mock, PropertyMock, call, mock_open, patch

import pytest

import cstar
from cstar.system.environment import CStarEnvironment


class MockEnvironment(cstar.system.environment.CStarEnvironment):
    def __init__(
        self,
        system_name="mock_system",
        mpi_exec_prefix="mock_mpi_prefix",
        compiler="mock_compiler",
    ):
        super().__init__(
            system_name=system_name,
            mpi_exec_prefix=mpi_exec_prefix,
            compiler=compiler,
        )


class TestSetupEnvironmentFromFiles:
    """Tests related to loading environment configuration from .env and .lmod files.

    Tests
    -----
    - test_load_lmod_modules: Confirms correct module loading sequence for systems with Linux Environment Modules.
    - test_env_file_loading: Validates environment variable loading and merging from .env files.
    - test_env_file_updating: Tests that environment variables are updated correctly in the user .env file

    Methods
    -------
    - get_expected_lmod_modules: Retrieves expected modules for each environment from system files.
    """

    @pytest.mark.parametrize("lmod_syshost", ["perlmutter", "derecho", "expanse"])
    @patch("cstar.base.utils.subprocess.run")
    @patch.object(
        cstar.system.environment.CStarEnvironment,
        "uses_lmod",
        new_callable=PropertyMock,
        return_value=True,
    )
    @patch.dict(
        "cstar.system.environment.os.environ", {"LMOD_CMD": "/mock/lmod"}, clear=True
    )
    def test_load_lmod_modules(self, mock_uses_lmod, mock_run, lmod_syshost):
        """Tests that the load_lmod_modules function correctly interacts with Linux
        Envionment Modules.

        This test uses the `get_expected_lmod_modules` method (below) to read the .lmod file
        corresponding to the system being mocked, then checks that C-Star's `module load` calls
        correspond to the modules described in the file.

        Mocks
        -----
        - mock_run: used to simulate successful calls to subprocess for `module <command> python`
        - uses_lmod is mocked to always return True (system uses Linux Environment Modules)
        - the $LMOD_SYSHOST environment variable is mocked to represent the system being tested
        - the $LMOD_CMD environment variable is mocked to represent the system's Lmod command

        Asserts
        -------
        - Confirms the correct sequence of subprocess calls for resetting and loading modules.
        """
        # Set up the LMOD_SYSHOST environment variable
        with patch.dict(
            "cstar.system.environment.os.environ", {"LMOD_SYSHOST": lmod_syshost}
        ):
            # Simulate subprocess.run returning valid Python code in stdout
            mock_run.return_value.stdout = (
                "os.environ['PATH'] = '/mocked/path:' + os.environ.get('PATH', '')"
            )
            # # Simulate success for each subprocess call
            mock_run.return_value.returncode = 0
            mock_run.return_value.stderr = ""

            # Instantiate the environment, which should trigger load_lmod_modules
            env = MockEnvironment(system_name=lmod_syshost)
            # Retrieve the expected modules for the given environment
            expected_modules = self.get_expected_lmod_modules(env)

            # Define expected subprocess calls
            expected_calls = [
                call(
                    "/mock/lmod python reset",
                    capture_output=True,
                    shell=True,
                    text=True,
                ),
            ] + [
                call(
                    f"/mock/lmod python load {mod}",
                    capture_output=True,
                    shell=True,
                    text=True,
                )
                for mod in expected_modules
            ]

            mock_run.assert_has_calls(expected_calls, any_order=False)

    def get_expected_lmod_modules(self, env: CStarEnvironment) -> list[str]:
        """Retrieves the expected list of Lmod modules for a given system from a .lmod
        file.

        Returns
        -------
        lmod_list: Module names to be loaded, based on the system's `.lmod` file.
        """
        with open(env.lmod_path) as file:
            return file.readlines()

    @patch.dict(
        "os.environ",
        {
            "NETCDF_FORTRANHOME": "/mock/netcdf",
            "MVAPICH2HOME": "/mock/mpi",
            "LMOD_SYSHOST": "perlmutter",
            "LMOD_DIR": "/mock/lmod",  # Ensures `uses_lmod` is valid
        },
        clear=True,
    )
    def test_env_file_loading(
        self,
        tmp_path: Path,
        dotenv_path: Path,
        system_dotenv_path: Path,
    ):
        """Tests that environment variables are loaded and expanded correctly from .env
        files.

        Mocks
        -----
        - tmp_path creates temporary, emulated system and user .env files
        - CStarEnvironment.package_root is patched to the temporary directory to load these .env files

        Asserts
        -------
        - Confirms merged environment variables with expected values after expansion.
        """
        # Write simulated system .env content to the appropriate location
        system_dotenv_path.write_text(
            "NETCDFHOME=${NETCDF_FORTRANHOME}/\n"
            "MPIHOME=${MVAPICH2HOME}/\n"
            "MPIROOT=${MVAPICH2HOME}/\n"
        )
        # Write simulated user .env content with an overriding variable
        dotenv_path.write_text(
            "MPIROOT=/override/mock/mpi\n"
            "CUSTOM_VAR=custom_value\n"
        )  # fmt: skip
        # Patch the root path and expanduser to point to our temporary files
        with (
<<<<<<< HEAD
            patch(
                "cstar.system.environment.CStarEnvironment.user_env_path",
                new_callable=PropertyMock,
                return_value=dotenv_path,
            ),
=======
>>>>>>> 2f320287
            patch.object(
                cstar.system.environment.CStarEnvironment, "package_root", new=tmp_path
            ),
        ):
            # Instantiate the environment to trigger loading the environment variables
            env = MockEnvironment()
            # Define expected final environment variables after merging and expansion
            expected_env_vars = {
                "NETCDFHOME": "/mock/netcdf/",  # Expanded from ${NETCDF_FORTRANHOME}
                "MPIHOME": "/mock/mpi/",  # Expanded from ${MVAPICH2HOME}
                "MPIROOT": "/override/mock/mpi",  # User-defined override
                "CUSTOM_VAR": "custom_value",
            }

            # Assert that environment variables were loaded, expanded, and merged as expected
            assert dict(env.environment_variables) == expected_env_vars

    @patch.dict(
        "os.environ",
        {
            "NETCDF_FORTRANHOME": "/mock/netcdf",
            "MVAPICH2HOME": "/mock/mpi",
            "LMOD_SYSHOST": "perlmutter",
            "LMOD_DIR": "/mock/lmod",  # Ensures `uses_lmod` is valid
        },
        clear=True,
    )
    def test_env_file_updating(
        self,
        dotenv_path: Path,
        mock_system_name: str,
        system_dotenv_path: Path,
        tmp_path: Path,
    ):
        """Tests that environment variables are updated correctly in the user .env file.

        Mocks
        -----
        - tmp_path creates temporary, emulated system and user .env files
        - CStarEnvironment.package_root is patched to the temporary directory to load these .env files

        Asserts
        -------
        - Confirms merged environment variables with expected values after expansion.
        """
        # Write simulated system .env content to the appropriate location
        exp_system_env = {
            "NETCDFHOME": "${NETCDF_FORTRANHOME}/",
            "MPIHOME": "${MVAPICH2HOME}/",
            "MPIROOT": "${MVAPICH2HOME}/",
        }
        sys_env_content = "\n".join(f"{k}={v}" for k, v in exp_system_env.items())
        system_dotenv_path.write_text(sys_env_content)
        # Write simulated user .env content
        exp_user_env = {
            "MPIROOT": "/user-overridden/mpi",
            "CUSTOM_VAR": "custom_value",
            "EMPTY": "",
        }
        user_env_content = "\n".join(f"{k}={v}" for k, v in exp_user_env.items())
        dotenv_path.write_text(f"{user_env_content}\n")

        # Patch the root path and expanduser to point to our temporary files
        with (
            patch(
                "cstar.system.environment.CStarEnvironment.system_env_path",
                new_callable=PropertyMock,
                return_value=system_dotenv_path,
<<<<<<< HEAD
            ),
            patch(
                "cstar.system.environment.CStarEnvironment.user_env_path",
                new_callable=PropertyMock,
                return_value=dotenv_path,
=======
>>>>>>> 2f320287
            ),
        ):
            # Instantiate the environment to trigger loading the environment variables
            env = CStarEnvironment(
                system_name=mock_system_name,
                mpi_exec_prefix="mpi-prefix",
                compiler="gnu",
            )

            # Confirm variables written in system.env file are available
            actual_env = env.environment_variables
            for key in exp_system_env:
                assert key in actual_env

            # Confirm variables set (or overriden) in user .env match
            for key, exp_value in exp_user_env.items():
                assert actual_env[key] == exp_value

            k0, v0 = "NETCDFHOME", "updated/value"
            k1, v1 = "TEST_VAR", "test-value"
            k2, v2 = "OTHER_EMPTY", ""
            updated_vars = [(k0, v0), (k1, v1), (k2, v2)]

            for key, exp_value in updated_vars:
                env.set_env_var(key, exp_value)

            # Confirm setting a key on CStarEnvironment is loaded to os.env and persisted
            raw_env = dotenv_path.read_text()

            for key, exp_value in updated_vars:
                # Confirm the active environment variable is updated
                assert exp_value in os.environ.get(key, "key-not-found")

                # Confirm the value stored in the user environment is updated
                assert exp_value in env.environment_variables[key]

                # Confirm the value is persisted to disk
                assert key in raw_env

    @patch.dict(
        "os.environ",
        {
            "NETCDF_FORTRANHOME": "/mock/netcdf",
            "MVAPICH2HOME": "/mock/mpi",
            "LMOD_SYSHOST": "perlmutter",
            "LMOD_DIR": "/mock/lmod",  # Ensures `uses_lmod` is valid
        },
        clear=True,
    )
    @pytest.mark.parametrize(
        "system_name,expected_path",
        [
            ["perlmutter", "additional_files/lmod_lists/perlmutter.lmod"],
            ["derecho", "additional_files/lmod_lists/derecho.lmod"],
            ["expanse", "additional_files/lmod_lists/expanse.lmod"],
        ],
    )
    def test_lmod_path(
        self,
        tmp_path: Path,
        system_name: str,
        expected_path: str,
        custom_system_env: Callable[[dict[str, str]], Generator[Mock, None, None]],
        custom_user_env: Callable[[dict[str, str]], Generator[Mock, None, None]],
    ):
        """Verify that the lmod_path property returns the correct path based on the
        system name.

        Mocks
        -----
        - tmp_path creates temporary, emulated system and user .env files
        - CStarEnvironment.package_root is patched to the temporary directory to load these .env files

        Asserts
        -------
        - Confirms merged environment variables with expected values after expansion.
        """
        # Write simulated system .env content to the appropriate location
        custom_system_env(
            {
                "NETCDFHOME": "${NETCDF_FORTRANHOME}/",
                "MPIHOME": "${MVAPICH2HOME}/",
                "MPIROOT": "${MVAPICH2HOME}/",
            }
        )

        # Write simulated user .env content
        custom_user_env(
            {
                "MPIROOT": "/user-overridden/mpi",
                "CUSTOM_VAR": "custom_value",
                "EMPTY": "",
            }
        )

        # Patch the root path and expanduser to point to our temporary files
        with patch.object(CStarEnvironment, "package_root", new=tmp_path):
            # Instantiate the environment to trigger loading the environment variables
            env = CStarEnvironment(
                system_name=system_name,
                mpi_exec_prefix="mpi-prefix",
                compiler="gnu",
            )

            assert env.lmod_path == tmp_path / expected_path

    @patch.dict(
        "os.environ",
        {
            "NETCDF_FORTRANHOME": "/mock/netcdf",
            "MVAPICH2HOME": "/mock/mpi",
            "LMOD_SYSHOST": "perlmutter",
            "LMOD_DIR": "/mock/lmod",  # Ensures `uses_lmod` is valid
        },
        clear=True,
    )
    @pytest.mark.parametrize(
        ("package_root", "system_name"),
        [
            ["foo/bar", "system-name-1"],
            ["boo/far", "system-name-2"],
            ["foz/baz", "system-name-3"],
        ],
    )
    def test_system_env_path(
        self,
        tmp_path: Path,
        package_root: str,
        system_name: str,
    ):
        """Verify that the system env property is based on package root and system name.

        Mocks
        -----
        - tmp_path creates temporary, emulated system and user .env files
        - CStarEnvironment.package_root is patched to the temporary directory to load these .env files
        - system_name provides a test-safe system name

        Asserts
        -------
        - Confirms merged environment variables with expected values after expansion.
        """
        # Patch the root path and expanduser to point to our temporary files
        tmp_pkg_root = tmp_path / package_root

        env = CStarEnvironment(
            system_name=system_name,
            mpi_exec_prefix="mpi-prefix",
            compiler="gnu",
        )

        with patch.object(CStarEnvironment, "package_root", new=tmp_pkg_root):
            # Instantiate the environment to trigger loading the environment variables

            system_actual = env.system_env_path
            expected = tmp_pkg_root / f"additional_files/env_files/{system_name}.env"

            assert system_actual == expected

    @patch.dict(
        "os.environ",
        {},
        clear=True,
    )
    def test_env_file_load_count(
        self,
        mock_system_name: str,
    ) -> None:
        """Verify that env files are reloaded after an update.

        Mocks
        -----
        - mock_system_name provides a temporary system name for the environment

        Asserts
        -------
        - Confirms merged environment variables with expected values after expansion.
        """
        sys_var = "system-var"
        usr_var = "user-var"
        exp_system_env = {sys_var: "system-value"}
        exp_user_env = {usr_var: "user-value"}

        new_var, new_value = "new-user-var", "new-user-value"
        updates = {new_var: new_value}

        env0 = ChainMap(exp_system_env, exp_user_env)
        env1 = ChainMap(env0, updates)

        # patch the _load function so we can show loads only occur after updates
<<<<<<< HEAD
        with patch(
            "cstar.system.environment.CStarEnvironment._load_env",
            new_callable=Mock,
            side_effect=[env0, env1],
        ) as loader:
=======
        with (
            patch(
                "cstar.system.environment.CStarEnvironment._load_env",
                new_callable=Mock,
                side_effect=[env0, env1],
            ) as loader,
        ):
>>>>>>> 2f320287
            # Instantiate the environment to trigger loading the environment variables
            env = CStarEnvironment(
                system_name=mock_system_name,
                mpi_exec_prefix="mpi-prefix",
                compiler="gnu",
            )

            initial_num_calls = 1
            assert loader.call_count == initial_num_calls

            assert sys_var in env.environment_variables
            assert usr_var in env.environment_variables

            # no load from disk should occur
            assert loader.call_count == initial_num_calls

            env.set_env_var(new_var, new_value)

            # update should trigger load from disk
            assert loader.call_count == initial_num_calls + 1
            assert new_var in env.environment_variables

    @patch.dict(
        "os.environ",
        {},
        clear=True,
    )
    def test_env_vars_frozen(
        self,
        mock_system_name: str,
    ) -> None:
        """Verify that modifying the output from the .environment_variables property
        does not result in a change to the actual environment.

        Mocks
        -----
        - mock_system_name provides a temporary system name for the environment

        Asserts
        -------
        - Confirm that CStarEnvironment does not allow environment variables to
          be manipulated outside of using `set_env_var`
        """
        sys_var = "system-var"
        exp_system_env = {sys_var: "system-value"}

        with patch(
            "cstar.system.environment.CStarEnvironment._load_env",
            new_callable=Mock,
            side_effect=[exp_system_env],
        ):
            # Instantiate the environment to trigger loading the environment variables
            env = CStarEnvironment(
                system_name=mock_system_name,
                mpi_exec_prefix="mpi-prefix",
                compiler="gnu",
            )

            # baseline test the property and expected values match
            loaded_vars = env.environment_variables
            assert loaded_vars == exp_system_env

            # manipulate loaded vars and verify env is not changed
            inserted_var = "inserted-var"
            loaded_vars[inserted_var] = "inserted-value"

            assert inserted_var not in env.environment_variables


class TestStrAndReprMethods:
    """Tests for the __str__ and __repr__ methods of CStarEnvironment.

    Tests
    -----
    - test_str_method: Validates formatted output of the __str__ method.
    - test_repr_method: Confirms accurate representation of state in __repr__.
    """

    @patch.object(
        CStarEnvironment,
        "uses_lmod",
        new_callable=PropertyMock(return_value=False),
    )
    def test_str_method(self, tmp_path: Path, custom_system_env, custom_user_env):
        """Tests that __str__ produces a formatted, readable summary.

        Mocks
        -----
        - Mock values for system_name and environment_variables.

        Asserts
        -------
        - Confirms that str(env) matches the expected formatted output, including all key attributes
          like system name, scheduler, compiler, primary queue, and environment variables.
        """
        # Set up our mock environment with some sample properties

        # Manually construct the expected string output
        expected_str = (
            "MockEnvironment\n"
            "---------------\n"  # Length of dashes matches "MockEnvironment"
            "Compiler: mock_compiler\n"
            "MPI Exec Prefix: mock_mpi_prefix\n"
            "Uses Lmod: False\n"
            "Environment Variables:\n"
            "    VAR1: value1\n"
            "    VAR2: value2"
        )

<<<<<<< HEAD
        with mock.patch(
            "cstar.system.environment.CStarEnvironment._load_env",
            new_callable=Mock,
            return_value={"VAR1": "value1", "VAR2": "value2"},
        ):
            # Instantiate the environment to trigger loading the cstar environment variables
=======
        with patch(
            "cstar.system.environment.CStarEnvironment.environment_variables",
            new_callable=PropertyMock,
            return_value={"VAR1": "value1", "VAR2": "value2"},
        ):
>>>>>>> 2f320287
            env = MockEnvironment()
            assert str(env) == expected_str

    @patch.object(
        CStarEnvironment,
        "uses_lmod",
        new_callable=PropertyMock(return_value=False),
    )
    def test_repr_method(self, _mock_uses_lmod):
        """Tests that __repr__ produces a detailed, state-reflective representation.

        Mocks
        -----
        - Mock values for system_name.

        Asserts
        -------
        - Confirms that repr(env) matches the expected output format, which includes initialization
          state and key properties like compiler, scheduler, and uses_lmod status.
        """
        # Similar to above, with mock values
        env = MockEnvironment()

        # Manually construct the expected repr output
        expected_repr = (
            "MockEnvironment(system_name='mock_system', compiler='mock_compiler')"
            "\nState: <uses_lmod=False>"
        )

        assert repr(env) == expected_repr


class TestExceptions:
    """Tests for exception handling across CStarEnvironment methods.

    Tests
    -----
    - test_system_name_raises_environment_error_for_missing_lmod_vars: Confirms error on missing Lmod variables.
    - test_system_name_raises_environment_error_for_missing_platform_info: Confirms error on missing platform info.
    - test_root_raises_import_error_when_package_not_found: Confirms ImportError when root package is missing.
    - test_load_lmod_modules_raises_environment_error_when_lmod_not_used: Confirms error when Lmod isn't used.
    - test_load_lmod_modules_raises_runtime_error_on_module_reset_failure: Confirms RuntimeError on module reset failure.
    - test_load_lmod_modules_raises_runtime_error_on_module_load_failure: Confirms RuntimeError on module load failure.
    - test_cores_per_node_raises_error_when_cpu_count_is_none: Confirms error when cpu_count is None.
    """

    def setup_method(self):
        """Sets up common patches for subprocess and environment variables.

        Mocks
        -----
        - subprocess.run: Simulates subprocess calls to avoid real system command execution.
        - CStarEnvironment.uses_lmod: Patched to simulate environments that use or don’t use Lmod.
        - os.environ: Cleared and patched with specific values for test isolation.
        """
        self.subprocess_patcher = patch(
            "cstar.base.utils.subprocess.run",
            return_value=subprocess.CompletedProcess(args="module reset", returncode=0),
        )
        self.mock_subprocess = self.subprocess_patcher.start()
        self.uses_lmod_patcher = patch.object(
            MockEnvironment, "uses_lmod", new_callable=PropertyMock
        )
        self.mock_uses_lmod = self.uses_lmod_patcher.start()

        self.os_environ_patcher = patch.dict(
            "cstar.system.environment.os.environ",
            {"LMOD_SYSHOST": "mock_system"},
            clear=True,
        )
        self.os_environ_patcher.start()

    def teardown_method(self):
        """Stops all patches after each test."""
        self.subprocess_patcher.stop()
        self.uses_lmod_patcher.stop()
        self.os_environ_patcher.stop()

    @patch("cstar.system.environment.importlib.util.find_spec", return_value=None)
    def test_package_root_raises_import_error_when_package_not_found(
        self, mock_find_spec
    ):
        """Tests that missing package spec raises an ImportError in package_root
        property.

        Mocks
        -----
        - importlib.util.find_spec: Returns None to simulate missing package spec.

        Asserts
        -------
        - Raises ImportError with a message indicating top-level package could not be found.
        """
        self.mock_uses_lmod.return_value = False
        with pytest.raises(ImportError, match="Top-level package '.*' not found"):
            MockEnvironment().package_root

    def test_load_lmod_modules_raises_environment_error_when_lmod_not_used(self):
        """Tests that load_lmod_modules raises an EnvironmentError if Lmod is not used.

        Mocks
        -----
        - CStarEnvironment.uses_lmod: Returns False to simulate an environment that doesn’t use Lmod.

        Asserts
        -------
        - Raises EnvironmentError with a message indicating Lmod modules are not supported on the system.
        """
        self.mock_uses_lmod.return_value = False
        with pytest.raises(
            EnvironmentError, match="does not appear to use Linux Environment Modules"
        ):
            env = MockEnvironment()
            env.load_lmod_modules(lmod_file="/some/file")

    @patch.dict(
        "cstar.system.environment.os.environ", {"LMOD_CMD": "/mock/lmod"}, clear=True
    )
    @patch("cstar.base.utils.subprocess.run")
    def test_load_lmod_modules_raises_runtime_error_on_module_reset_failure(
        self, mock_subprocess
    ):
        """Tests that a RuntimeError is raised if `module reset` fails.

        Mocks
        -----
        - mock_subprocess mocks a failure for the `module reset` call
        - os.environ: Sets "LMOD_CMD" to a mock path ("/mock/lmod") to simulate Lmod availability.

        Asserts
        -------
        - Raises RuntimeError with a message indicating failure of the "module reset" command.
        - subprocess.run is called with the expected command for `module reset`.
        """
        mock_subprocess.return_value.returncode = 1  # Simulate failure
        mock_subprocess.return_value.stderr = "Module reset error"

        with pytest.raises(
            RuntimeError,
            match=(
                "Linux Environment Modules command `/mock/lmod python reset` failed. "
                "Return Code: `1`. STDERR:\nModule reset error"
            ),
        ):
            MockEnvironment()

        # Verify that subprocess was called with the correct command
        mock_subprocess.assert_called_once_with(
            "/mock/lmod python reset", shell=True, text=True, capture_output=True
        )

    @patch.dict(
        "cstar.system.environment.os.environ", {"LMOD_CMD": "/mock/lmod"}, clear=True
    )
    @patch("builtins.open", new_callable=mock_open, read_data="module1\nmodule2\n")
    def test_load_lmod_modules_raises_runtime_error_on_module_load_failure(
        self, mock_open_file
    ):
        """Tests that a RuntimeError is raised if `module load` fails.

        Mocks
        -----
        - builtins.open: Simulates the .lmod file with two modules ("module1" and "module2").
        - os.environ: Sets "LMOD_CMD" to a mock path ("/mock/lmod") to simulate Lmod availability.

        Asserts
        -------
        - Raises RuntimeError with a message indicating failure of the "module load" command.
        - subprocess.run is called with the expected commands `reset` and `load`
        """
        # Define side effects for subprocess.run
        side_effects = [
            subprocess.CompletedProcess(
                args="/mock/lmod python reset", returncode=0, stdout="pass\n"
            ),  # Successful reset
            subprocess.CompletedProcess(
                args="/mock/lmod python load module1",
                returncode=1,
                stderr="Module load error",
            ),  # Failing module1 load
        ]
        self.mock_subprocess.side_effect = side_effects

        # Run the test and expect a RuntimeError

        with pytest.raises(
            RuntimeError,
            match=(
                "Linux Environment Modules command `/mock/lmod python load module1` "
                "failed. Return Code: `1`. STDERR:\nModule load error"
            ),
        ):
            MockEnvironment()

        assert mock_open_file.called<|MERGE_RESOLUTION|>--- conflicted
+++ resolved
@@ -3,10 +3,6 @@
 from collections import ChainMap
 from collections.abc import Callable, Generator
 from pathlib import Path
-<<<<<<< HEAD
-from unittest import mock
-=======
->>>>>>> 2f320287
 from unittest.mock import Mock, PropertyMock, call, mock_open, patch
 
 import pytest
@@ -162,14 +158,6 @@
         )  # fmt: skip
         # Patch the root path and expanduser to point to our temporary files
         with (
-<<<<<<< HEAD
-            patch(
-                "cstar.system.environment.CStarEnvironment.user_env_path",
-                new_callable=PropertyMock,
-                return_value=dotenv_path,
-            ),
-=======
->>>>>>> 2f320287
             patch.object(
                 cstar.system.environment.CStarEnvironment, "package_root", new=tmp_path
             ),
@@ -238,14 +226,6 @@
                 "cstar.system.environment.CStarEnvironment.system_env_path",
                 new_callable=PropertyMock,
                 return_value=system_dotenv_path,
-<<<<<<< HEAD
-            ),
-            patch(
-                "cstar.system.environment.CStarEnvironment.user_env_path",
-                new_callable=PropertyMock,
-                return_value=dotenv_path,
-=======
->>>>>>> 2f320287
             ),
         ):
             # Instantiate the environment to trigger loading the environment variables
@@ -436,21 +416,11 @@
         env1 = ChainMap(env0, updates)
 
         # patch the _load function so we can show loads only occur after updates
-<<<<<<< HEAD
         with patch(
             "cstar.system.environment.CStarEnvironment._load_env",
             new_callable=Mock,
             side_effect=[env0, env1],
         ) as loader:
-=======
-        with (
-            patch(
-                "cstar.system.environment.CStarEnvironment._load_env",
-                new_callable=Mock,
-                side_effect=[env0, env1],
-            ) as loader,
-        ):
->>>>>>> 2f320287
             # Instantiate the environment to trigger loading the environment variables
             env = CStarEnvironment(
                 system_name=mock_system_name,
@@ -560,20 +530,12 @@
             "    VAR2: value2"
         )
 
-<<<<<<< HEAD
-        with mock.patch(
+        with patch(
             "cstar.system.environment.CStarEnvironment._load_env",
             new_callable=Mock,
             return_value={"VAR1": "value1", "VAR2": "value2"},
         ):
             # Instantiate the environment to trigger loading the cstar environment variables
-=======
-        with patch(
-            "cstar.system.environment.CStarEnvironment.environment_variables",
-            new_callable=PropertyMock,
-            return_value={"VAR1": "value1", "VAR2": "value2"},
-        ):
->>>>>>> 2f320287
             env = MockEnvironment()
             assert str(env) == expected_str
 
