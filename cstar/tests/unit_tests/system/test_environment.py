--- conflicted
+++ resolved
@@ -1,7 +1,8 @@
 import os
 import subprocess
+from collections import ChainMap
+from collections.abc import Callable, Generator
 from pathlib import Path
-from typing import Callable, ChainMap, Generator
 from unittest import mock
 from unittest.mock import Mock, PropertyMock, call, mock_open, patch
 
@@ -114,18 +115,8 @@
         -------
         lmod_list: Module names to be loaded, based on the system's `.lmod` file.
         """
-<<<<<<< HEAD
-
         with open(env.lmod_path) as file:
             return file.readlines()
-=======
-        lmod_file_path = (
-            f"{env.package_root}/additional_files/lmod_lists/{env._system_name}.lmod"
-        )
-        with open(lmod_file_path) as file:
-            lmod_list = file.readlines()
-            return lmod_list
->>>>>>> 06928ac5
 
     @patch.dict(
         "os.environ",
@@ -323,7 +314,6 @@
         -------
         - Confirms merged environment variables with expected values after expansion.
         """
-
         # Write simulated system .env content to the appropriate location
         custom_system_env(
             {
@@ -389,7 +379,6 @@
         -------
         - Confirms merged environment variables with expected values after expansion.
         """
-
         # Patch the root path and expanduser to point to our temporary files
         tmp_pkg_root = tmp_path / package_root
 
