import shutil
from contextlib import nullcontext
from pathlib import Path
from typing import TypeVar
from unittest.mock import MagicMock, patch

import pytest
from pydantic import ValidationError

import cstar.roms.runtime_settings as rrs
from cstar.base.utils import _replace_text_in_file
from cstar.roms import ROMSRuntimeSettings
from cstar.roms.runtime_settings import (
    Forcing,
    InitialConditions,
    ROMSRuntimeSettingsSection,
    SingleEntryROMSRuntimeSettingsSection,
)
from cstar.tests.unit_tests.fake_abc_subclasses import (
    FakeROMSRuntimeSettingsSection,
    FakeROMSRuntimeSettingsSectionEmpty,
)

T = TypeVar("T")


class TestHelperMethods:
    """Test module-level non-public methods for formatting various types for use in
    serializers.
    """

    @pytest.mark.parametrize(
        "fl,st",
        [(0, "0."), (1e-1, "0.1"), (1e-4, "1.000000E-04"), (1e5, "1.000000E+05")],
    )
    def test_format_float(self, fl, st):
        assert rrs._format_float(fl) == st

    @pytest.mark.parametrize(
        "field,result",
        [
            ("MARBLBiogeochemistry", "MARBL_biogeochemistry"),
            ("SCoord", "S-coord"),
            ("MYBakMixing", "MY_bak_mixing"),
            ("InitialConditions", "initial"),
            ("BottomDrag", "bottom_drag"),
            ("Forcing", "forcing"),
        ],
    )
    def test_get_alias(self, field, result):
        assert rrs._get_alias(field) == result


class TestROMSRuntimeSettingsSection:
    """Test class for the ROMSRuntimeSettingsSection class and its methods.

    Tests
    -----
    test_init_with_args
       Test ROMSRuntimeSettingsSection.__init__ with *args instead of **kwargs
    test_validate_from_lines_calls_from_lines
       Test ROMSRuntimeSettingsSection.validate_from_lines calls `from_lines`
       if given a list of strings
    test_validate_from_lines_falls_back_to_handler
       Test ROMSRuntimeSettingsSection.validate_from_lines falls back to
       handler if not given a list of strings
    test_validate_from_lines_uses_handler_on_exception
       Test ROMSRuntimeSettingsSection.validate_from_lines falls back to
       handler if from_lines fails
    test_default_serializer
       Test the `ROMSRuntimeSettingsSection.default_serializer` returns
       an expected string from a range of attributes
    test_from_lines_returns_none_if_no_lines
       Test the `ROMSRuntimeSettingsSection.from_lines` method returns None
       if given an empty list
    test_from_lines_on_float_section_with_D_formatting
       Test a ROMSRuntimeSettingsSection subclass with a single float entry
       is correctly returned by `from_lines` with fortran-style formatting
    test_from_lines_multiple_fields
       Test a ROMSRuntimeSettingsSection with more than one entry is correctly
       returned by `from_lines`
    test_from_lines_list_field_at_end
       Test that ROMSRuntimeSettingsSection.from_lines correctly handles lines
       where the final entry is a list (using all remaining values to populate it)
    test_from_lines_list_field_only
       Test that ROMSRuntimeSettingsSection.from_lines correctly returns
       a valid instance when the only entry is a list
    test_from_lines_multiline_flag
       Test that ROMSRuntimeSettingsSection.from_lines correctly handles the case
       where entries are on different lines.
    """

    def test_init_with_args(self) -> None:
        """Test ROMSRuntimeSettingsSection.__init__ with *args instead of **kwargs."""

        class TestSection(ROMSRuntimeSettingsSection):
            val1: float
            val2: str

        section = TestSection(val1=5.0, val2="hello")
        assert section.val1 == 5
        assert section.val2 == "hello"

    def test_format_list_of_floats(self):
        lf = FakeROMSRuntimeSettingsSectionEmpty()._format_and_join_values(
            [1e-3, 0.0, 2]
        )
        assert lf == "1.000000E-03 0. 2"

    def test_format_path(self):
        p = FakeROMSRuntimeSettingsSectionEmpty()._format_and_join_values(
            Path("mypath.nc")
        )
        assert p == "mypath.nc"

    def test_format_list_of_paths(self):
        lp = FakeROMSRuntimeSettingsSectionEmpty()._format_and_join_values(
            [Path("path1.nc"), Path("path2.nc")]
        )
        assert lp == "path1.nc path2.nc"

    @pytest.mark.parametrize("o,st", [(5, "5"), ("helloworld", "helloworld")])
    def test_format_other(self, o, st):
        assert FakeROMSRuntimeSettingsSectionEmpty()._format_and_join_values(o) == st

    def test_format_list_of_other(self):
        o = FakeROMSRuntimeSettingsSectionEmpty()._format_and_join_values([5, "foo"])
        assert o == "5 foo"

    def test_validate_from_lines_calls_from_lines(self):
        """Test ROMSRuntimeSettingsSection.validate_from_lines calls `from_lines` if
        given a list of strings.
        """
        mock_handler = MagicMock()
        test_lines = ["1", "2.0"]

        with patch.object(
            FakeROMSRuntimeSettingsSection, "from_lines", return_value="parsed"
        ) as mock_from_lines:
            result = FakeROMSRuntimeSettingsSection.validate_from_lines(
                test_lines, mock_handler
            )

        mock_from_lines.assert_called_once_with(test_lines)
        mock_handler.assert_not_called()
        assert result == "parsed"

    def test_validate_from_lines_falls_back_to_handler(self):
        """Test ROMSRuntimeSettingsSection.validate_from_lines falls back to handler if
        not given a list of strings.
        """
        mock_handler = MagicMock(return_value="fallback")
        test_data = {"a": 1, "b": 2.0}

        with patch.object(
            FakeROMSRuntimeSettingsSection, "from_lines"
        ) as mock_from_lines:
            result = FakeROMSRuntimeSettingsSection.validate_from_lines(
                test_data, mock_handler
            )

        mock_from_lines.assert_not_called()
        mock_handler.assert_called_once_with(test_data)
        assert result == "fallback"

    def test_validate_from_lines_raises_on_exception(self):
        """Test ROMSRuntimeSettingsSection.validate_from_lines falls back to handler if
        from_lines fails.
        """
        mock_handler = MagicMock(return_value="handled")
        test_lines = ["bad", "data"]

        with pytest.raises(ValueError):
            FakeROMSRuntimeSettingsSection.validate_from_lines(test_lines, mock_handler)

    def test_default_serializer(self):
        """Test the `ROMSRuntimeSettingsSection.default_serializer` returns an expected
        string from a range of attributes.
        """
        obj = FakeROMSRuntimeSettingsSection(
            floats=[0.0, 1e-5, 123.4],
            paths=[Path("a.nc"), Path("b.nc")],
            others=["x", 42],
            floatval=1e5,
            pathval=Path("grid.nc"),
            otherval="done",
        )

        expected = "fake_roms_runtime_settings_section: floats paths others floatval pathval otherval\n    0. 1.000000E-05 123.4    a.nc b.nc    x 42    1.000000E+05    grid.nc    done\n\n"

        assert obj.model_dump() == expected

    def test_key_order_property(self):
        obj = FakeROMSRuntimeSettingsSection(
            floats=[0.0, 1e-5, 123.4],
            paths=[Path("a.nc"), Path("b.nc")],
            others=["x", 42],
            floatval=1e5,
            pathval=Path("grid.nc"),
            otherval="done",
        )
        assert obj.key_order == [
            "floats",
            "paths",
            "others",
            "floatval",
            "pathval",
            "otherval",
        ]

    def test_from_lines_raises_if_no_lines(self) -> None:
        """Test the `ROMSRuntimeSettingsSection.from_lines` method returns None if given
        an empty list.
        """
        with pytest.raises(ValueError):
            FakeROMSRuntimeSettingsSection.from_lines([])

    def test_from_lines_on_float_section_with_D_formatting(self) -> None:
        """Test a ROMSRuntimeSettingsSection subclass with a single float entry is
        correctly returned by `from_lines` with fortran-style formatting.
        """

        class FloatSection(ROMSRuntimeSettingsSection):
            val: float

        section = FloatSection.from_lines(["5.0D0"])
        assert section.val == 5.0

    def test_from_lines_multiple_fields(self) -> None:
        """Test a ROMSRuntimeSettingsSection with more than one entry is correctly
        returned by `from_lines`
        """

        class MixedSection(ROMSRuntimeSettingsSection):
            count: int
            name: str

        section = MixedSection.from_lines(["7 example_name"])
        assert section.count == 7
        assert section.name == "example_name"

    def test_from_lines_list_field_at_end(self) -> None:
        """Test that ROMSRuntimeSettingsSection.from_lines correctly handles lines where
        the final entry is a list (using all remaining values to populate it)
        """

        class ListAtEnd(ROMSRuntimeSettingsSection):
            prefix: str
            items: list[int]

        section = ListAtEnd.from_lines(["prefix 1 2 3"])
        assert section.prefix == "prefix"
        assert section.items == [1, 2, 3]

    def test_from_lines_list_field_only(self) -> None:
        """Test that ROMSRuntimeSettingsSection.from_lines correctly returns a valid
        instance when the only entry is a list.
        """

        class OnlyList(ROMSRuntimeSettingsSection):
            entries: list[str]

        section = OnlyList.from_lines(["a b c"])
        assert section.entries == ["a", "b", "c"]

    def test_from_lines_multiline_flag(self) -> None:
        """Test that ROMSRuntimeSettingsSection.from_lines correctly handles the case
        where entries are on different lines.
        """

        class MultiLinePaths(ROMSRuntimeSettingsSection):
            multi_line = True
            paths: list[Path]

        section = MultiLinePaths.from_lines(["a.nc", "b.nc", "c.nc"])
        assert section.paths == [Path("a.nc"), Path("b.nc"), Path("c.nc")]

    def test_from_lines_on_initial_conditions_with_nrrec_0(self) -> None:
        """Test the bespoke InitialConditions.from_lines() method handles the situation
        where nrrec is 0 and ininame is empty.
        """
        lines = [
            "0",
        ]
        ic = InitialConditions.from_lines(lines)

        assert ic.nrrec == 0
        assert ic.ininame is None
        assert ic.model_dump() == "initial: nrrec ininame\n    0\n\n"

    def test_from_lines_on_forcing_with_filenames_empty(self) -> None:
        """Test the bespoke Forcing.from_lines() method handles the situation where
        filenames is empty.
        """
        lines: list[str] = []
        fr = Forcing.from_lines(lines)
        assert fr.filenames is None
        assert fr.model_dump() == "forcing: filenames\n    \n\n"


class TestSingleEntryROMSRuntimeSettingsSection:
    """Test class for the SingleEntryROMSRuntimeSettingsSection class and its methods.

    Tests
    -----
    test_init_subclass_sets_attrs
       Tests that SingleEntryROMSRuntimeSettingsSection.__init_subclass__ correctly
       sets the section_name and key_order attributes
    test_single_entry_validator_returns_cls_when_type_matches
       Tests that the `single_entry_validator` method passes a correctly typed value to cls()
       without requiring a dict or kwargs for initialization
    test_single_entry_validator_calls_handler_when_type_does_not_match
       Tests that `single_entry_validator` falls back to the handler if the value supplied to
       __init__ is not of the expected type
    test_str_and_repr_return_value
       Tests that the `str` and `repr` functions for SingleEntryROMSRuntimeSettingsSection
       simply return a string of the single entry's value
    test_single_entry_section_raises_if_multiple_fields
       Tests that attempting to initialize a SingleEntryROMSRuntimeSettingsSection
       with multiple entries raises a TypeError
    """

    class MockSingleEntrySection(SingleEntryROMSRuntimeSettingsSection):
        value: float

    def test_single_entry_validator_returns_cls_when_type_matches(self) -> None:
        """Tests that the `single_entry_validator` method passes a correctly typed value
        to cls() without requiring a dict or kwargs for initialization.
        """
        result = self.MockSingleEntrySection(value=3.14)

        assert isinstance(
            result, TestSingleEntryROMSRuntimeSettingsSection.MockSingleEntrySection
        )
        assert result.value == 3.14

    def test_single_entry_validator_calls_handler_when_type_does_not_match(
        self,
    ) -> None:
        """Tests that `single_entry_validator` falls back to the handler if the value
        supplied to __init__ is not of the expected type.
        """
        handler = MagicMock(return_value="fallback")
        result = self.MockSingleEntrySection.single_entry_validator(
            "not a float", handler
        )  # type: ignore[operator]

        handler.assert_called_once_with("not a float")
        assert result == "fallback"

    @pytest.mark.parametrize(
        "obj,annotation,context",
        [
            ("abc", str, nullcontext()),
            (123, str, pytest.raises(ValidationError)),
            ("abc", list, pytest.raises(ValidationError)),
            (["abc"], list, nullcontext()),
            (["abc"], list[str], nullcontext()),
            (["abc"], list[int], pytest.raises(ValidationError)),
            ({"a", "b"}, set[str], nullcontext()),
            ({"a": 1, "b": 2}, dict[str, int], nullcontext()),  # type: ignore
            ({"a": 1, "b": 2}, dict[str, float], nullcontext()),  # type: ignore
            ({"a": 1, "b": 2}, dict[str, str], pytest.raises(ValidationError)),  # type: ignore
            (Path.cwd(), Path, nullcontext()),
        ],
    )
    def test_strict_validation_for_single_entries(
        self, obj, annotation, context
    ) -> None:
        class MyTestClass(SingleEntryROMSRuntimeSettingsSection):
            value: annotation

        with context:
            assert MyTestClass(value=obj).value == obj

    def test_str_and_repr_return_value(self) -> None:
        """Tests that the `str` and `repr` functions for
        SingleEntryROMSRuntimeSettingsSection simply return a string of the single
        entry's value.
        """
        section = self.MockSingleEntrySection(value=1.0)
        assert str(section) == "1.0"
        assert repr(section) == "1.0"

    def test_single_entry_section_raises_if_multiple_fields(self) -> None:
        """Tests that attempting to initialize a SingleEntryROMSRuntimeSettingsSection
        with multiple entries raises a TypeError.
        """
        with pytest.raises(TypeError):

            class InvalidSection(SingleEntryROMSRuntimeSettingsSection):
                a: int
                b: float

            InvalidSection(a=1, b=2)


class TestROMSRuntimeSettings:
    """Test class for the ROMSRuntimeSettings and its methods.

    Tests
    -----
    test_load_raw_sections_parses_multiple_sections
       Tests that the load_raw_sections method correctly parses a multi-section
       file to a multi-key dictionary
    test_load_raw_sections_skips_blank_and_comment_lines
       Tests that the load_raw_sections method skips lines beginning with "!" or
       with no value
    test_load_raw_sections_raises_on_missing_file
       Tests that the load_raw_sections method raises a FileNotFoundError if
       the supplied file does not exist
    test_to_file
<<<<<<< HEAD
       Tests against a reference file the writing of fake_romsruntimesettings
=======
       Tests against a reference file the writing of romsruntimesettings
>>>>>>> 2f320287
    test_to_file_skips_missing_section
       Tests to_file does not attempt to write a section that is None
       in the ROMSRuntimeSettings instance
    test_from_file
<<<<<<< HEAD
       Tests the reading of a reference file against fake_romsruntimesettings
=======
       Tests the reading of a reference file against romsruntimesettings
>>>>>>> 2f320287
    test_from_file_with_missing_optional_sections
       Tests that `from_file` sets as None any ROMSRuntimeSettings attributes
       corresponding to missing optional sections
    test_from_file_raises_if_missing_section
       Tests that `from_file` raises a ValueError if any missing non-optional
       sections
    test_file_roundtrip
<<<<<<< HEAD
       Tests that the fake_romsruntimesettings instance written to_file is
=======
       Tests that the romsruntimesettings instance written to_file is
>>>>>>> 2f320287
       functionally identical with the one subsequently read back with from_file
    """

    def test_load_raw_sections_parses_multiple_sections(self, tmp_path: Path) -> None:
        file = tmp_path / "test.in"
        file.write_text(
            """
            first line is garbage
            title: title
                This is a test run

            time_stepping: ntimes dt ndtfast ninfo
                360 60 60 1

            ! this is a comment
            bottom_drag: rdrg rdrg2 zob
                0.0 1.0E-3 1.0E-2
            """
        )

        result = ROMSRuntimeSettings._load_raw_sections(file)

        assert result == {
            "title": ["This is a test run"],
            "time_stepping": ["360 60 60 1"],
            "bottom_drag": ["0.0 1.0E-3 1.0E-2"],
        }

    def test_load_raw_sections_skips_blank_and_comment_lines(
        self, tmp_path: Path
    ) -> None:
        file = tmp_path / "test.in"
        file.write_text(
            """
            title: title
                This is a test

            ! ignored comment
                ! another one
        """
        )

        result = ROMSRuntimeSettings._load_raw_sections(file)
        assert result == {"title": ["This is a test"]}

    def test_load_raw_sections_raises_on_missing_file(self) -> None:
        with pytest.raises(FileNotFoundError, match="does not exist"):
            ROMSRuntimeSettings._load_raw_sections(Path("not_a_file.in"))

<<<<<<< HEAD
    def test_to_file(
        self, fake_romsruntimesettings: ROMSRuntimeSettings, tmp_path: Path
    ) -> None:
        """Test the ROMSRuntimeSettings.to_file method.

        This test writes the example ROMSRuntimeSettings instance
        defined by the fake_romsruntimesettings fixture to a temporary
=======
    def test_to_file(self, romsruntimesettings, tmp_path):
        """Test the ROMSRuntimeSettings.to_file method.

        This test writes the example ROMSRuntimeSettings instance
        defined by the romsruntimesettings fixture to a temporary
>>>>>>> 2f320287
        file and compares each non-commented line in the example `.in`
        file `fixtures/example_runtime_settings.in` with those in the
        temporary file.

        Mocks and Fixtures
        ------------------
<<<<<<< HEAD
        fake_romsruntimesettings: ROMSRuntimeSettings
=======
        romsruntimesettings: ROMSRuntimeSettings
>>>>>>> 2f320287
           Fixture returning an example ROMSRuntimeSettings instance
        tmp_path: Path
           Fixture creating and returning a temporary pathlib.Path

        Asserts
        -------
        - The lines in the written file match those in the reference file
        """
<<<<<<< HEAD
        fake_romsruntimesettings.from_file(
            Path(__file__).parent / "fixtures/example_runtime_settings.in"
        )
        fake_romsruntimesettings.to_file(tmp_path / "test.in")
=======
        romsruntimesettings.from_file(
            Path(__file__).parent / "fixtures/example_runtime_settings.in"
        )
        romsruntimesettings.to_file(tmp_path / "test.in")
>>>>>>> 2f320287

        with (
            open(tmp_path / "test.in") as out_f,
            open(
                Path(__file__).parent / "fixtures/example_runtime_settings.in"
            ) as ref_f,
        ):
            ref = [
                line for line in ref_f.readlines() if not line.strip().startswith("!")
            ]
            out = out_f.readlines()
            assert ref == out, f"Expected \n{ref}\n,got\n{out}"

<<<<<<< HEAD
    def test_to_file_skips_missing_section(self, fake_romsruntimesettings, tmp_path):
        fake_romsruntimesettings.climatology = None

        fake_romsruntimesettings.to_file(tmp_path / "tmp.in")
=======
    def test_to_file_skips_missing_section(self, romsruntimesettings, tmp_path):
        romsruntimesettings.climatology = None

        romsruntimesettings.to_file(tmp_path / "tmp.in")
>>>>>>> 2f320287
        with open(tmp_path / "tmp.in") as f:
            lns = f.readlines()
        assert all(["climatology" not in s for s in lns])

<<<<<<< HEAD
    def test_from_file(self, fake_romsruntimesettings: ROMSRuntimeSettings) -> None:
=======
    def test_from_file(self, romsruntimesettings):
>>>>>>> 2f320287
        """Test the ROMSRuntimeSettings.from_file method.

        This test compares the ROMSRuntimeSettings instance created from
        the reference file `fixtures/example_runtime_settings.in` with the
<<<<<<< HEAD
        example instance returned by the `fake_romsruntimesettings` fixture.

        Mocks and Fixtures
        ------------------
        fake_romsruntimesettings: ROMSRuntimeSettings
=======
        example instance returned by the `romsruntimesettings` fixture.

        Mocks and Fixtures
        ------------------
        romsruntimesettings: ROMSRuntimeSettings
>>>>>>> 2f320287
           Fixture returning an example ROMSRuntimeSettings instance

        Asserts
        -------
        - Compares each attribute of the reference and tested ROMSRuntimeSettings
          instances and checks for equality.
        """
        tested_settings = ROMSRuntimeSettings.from_file(
            Path(__file__).parent / "fixtures/example_runtime_settings.in"
        )
<<<<<<< HEAD
        expected_settings = fake_romsruntimesettings
=======
        expected_settings = romsruntimesettings
>>>>>>> 2f320287

        assert tested_settings.title == expected_settings.title
        assert tested_settings.time_stepping == expected_settings.time_stepping
        assert tested_settings.bottom_drag == expected_settings.bottom_drag
        assert tested_settings.initial == expected_settings.initial
        assert tested_settings.forcing == expected_settings.forcing
        assert tested_settings.output_root_name == expected_settings.output_root_name
        assert tested_settings.s_coord == expected_settings.s_coord
        assert tested_settings.rho0 == expected_settings.rho0
        assert tested_settings.lin_rho_eos == expected_settings.lin_rho_eos
        assert (
            tested_settings.marbl_biogeochemistry
            == expected_settings.marbl_biogeochemistry
        )
        assert tested_settings.lateral_visc == expected_settings.lateral_visc
        assert tested_settings.gamma2 == expected_settings.gamma2
        assert tested_settings.my_bak_mixing == expected_settings.my_bak_mixing
        assert tested_settings.sss_correction == expected_settings.sss_correction
        assert tested_settings.sst_correction == expected_settings.sst_correction
        assert tested_settings.ubind == expected_settings.ubind
        assert tested_settings.v_sponge == expected_settings.v_sponge
        assert tested_settings.grid == expected_settings.grid
        assert tested_settings.climatology == expected_settings.climatology
        assert tested_settings.tracer_diff2 == expected_settings.tracer_diff2
        assert tested_settings.vertical_mixing == expected_settings.vertical_mixing

    def test_from_file_with_missing_optional_sections(self, tmp_path: Path) -> None:
        """Confirms that ROMSRuntimeSettings.from_file sets the attributes corresponding
        to settings that are not present in the file to None.

        This test copies the reference file in `fixtures/example_runtime_settings.in`
        to a temporary path and modifies it to remove the value of the `climatology`
        entry, then confirms that `ROMSRuntimeSettings.from_file(tmp_file).climatology
        is None

        Mocks and Fixtures
        ------------------
        tmp_path: Path
           Fixture creating and returning a temporary pathlib.Path

        Asserts
        -------
        - The ROMSRuntimeSettings instance returned by `from_file` with the modified
          file has `None` for its `climatology` attribute
        """
        modified_file = tmp_path / "modified_example_settings.in"
        shutil.copy2(
            Path(__file__).parent / "fixtures/example_runtime_settings.in",
            modified_file,
        )
        _replace_text_in_file(modified_file, "climfile2.nc", "")
        tested_settings = ROMSRuntimeSettings.from_file(modified_file)
        assert tested_settings.climatology is None

    def test_from_file_raises_if_missing_section(self, tmp_path: Path) -> None:
        modified_file = tmp_path / "modified_example_settings.in"
        shutil.copy2(
            Path(__file__).parent / "fixtures/example_runtime_settings.in",
            modified_file,
        )
        _replace_text_in_file(modified_file, "title: title", "")
        _replace_text_in_file(modified_file, "Example runtime settings", "")
        with pytest.raises(ValueError, match="Required field missing from file."):
            ROMSRuntimeSettings.from_file(modified_file)

<<<<<<< HEAD
    def test_file_roundtrip(
        self, fake_romsruntimesettings: ROMSRuntimeSettings, tmp_path: Path
    ) -> None:
=======
    def test_file_roundtrip(self, romsruntimesettings, tmp_path):
>>>>>>> 2f320287
        """Tests that the `to_file`/`from_file` roundtrip results in a functionally
        indentical ROMSRuntimeSettings instance.

        Mocks and Fixtures
        ------------------
<<<<<<< HEAD
        - fake_romsruntimesettings: ROMSRuntimeSettings
=======
        - romsruntimesettings: ROMSRuntimeSettings
>>>>>>> 2f320287
           A fixture returning an example ROMSRuntimeSettings instance
        - tmp_path: Path
           Fixture creating and returning a temporary pathlib.Path

        Asserts
        -------
        - Each attribute in the instance returned by `from_file` is equal
          to those in the instance passed to `to_file`
        """
<<<<<<< HEAD
        expected_settings = fake_romsruntimesettings
=======
        expected_settings = romsruntimesettings
>>>>>>> 2f320287
        expected_settings.to_file(tmp_path / "test.in")

        tested_settings = ROMSRuntimeSettings.from_file(tmp_path / "test.in")

        assert tested_settings.title == expected_settings.title
        assert tested_settings.time_stepping == expected_settings.time_stepping
        assert tested_settings.bottom_drag == expected_settings.bottom_drag
        assert tested_settings.initial == expected_settings.initial
        assert tested_settings.forcing == expected_settings.forcing
        assert tested_settings.output_root_name == expected_settings.output_root_name
        assert tested_settings.s_coord == expected_settings.s_coord
        assert tested_settings.rho0 == expected_settings.rho0
        assert tested_settings.lin_rho_eos == expected_settings.lin_rho_eos
        assert (
            tested_settings.marbl_biogeochemistry
            == expected_settings.marbl_biogeochemistry
        )
        assert tested_settings.lateral_visc == expected_settings.lateral_visc
        assert tested_settings.gamma2 == expected_settings.gamma2
        assert tested_settings.my_bak_mixing == expected_settings.my_bak_mixing
        assert tested_settings.sss_correction == expected_settings.sss_correction
        assert tested_settings.sst_correction == expected_settings.sst_correction
        assert tested_settings.ubind == expected_settings.ubind
        assert tested_settings.v_sponge == expected_settings.v_sponge
        assert tested_settings.grid == expected_settings.grid
        assert tested_settings.climatology == expected_settings.climatology
        assert tested_settings.tracer_diff2 == expected_settings.tracer_diff2
        assert tested_settings.vertical_mixing == expected_settings.vertical_mixing


class TestStrAndRepr:
    """Test that the __str__ and __repr__ functions of the ROMSRuntimeSettings class
    behave as expected.
    """

<<<<<<< HEAD
    def test_str(self, fake_romsruntimesettings: ROMSRuntimeSettings) -> None:
=======
    def test_str(self, romsruntimesettings):
>>>>>>> 2f320287
        """Test that the __str__ function of ROMSRuntimeSettings matches an expected
        string for the example instance.

        Mocks and Fixtures
        ------------------
<<<<<<< HEAD
        fake_romsruntimesettings: ROMSRuntimeSettings
=======
        romsruntimesettings: ROMSRuntimeSettings
>>>>>>> 2f320287
           A fixture returning an example ROMSRuntimeSettings instance

        Asserts
        -------
<<<<<<< HEAD
        - str(fake_romsruntimesettings) matches an expected reference string
=======
        - str(romsruntimesettings) matches an expected reference string
>>>>>>> 2f320287
        """
        expected_str = """ROMSRuntimeSettings
-------------------
Title (`ROMSRuntimeSettings.title`): Example runtime settings
Output filename prefix (`ROMSRuntimeSettings.output_root_name`): ROMS_test
Time stepping (`ROMSRuntimeSettings.time_stepping`):
- Number of steps (`ntimes`) = 360,
- Time step (`dt`, sec) = 60,
- Mode-splitting ratio (`ndtfast`) = 60,
- Runtime diagnostic frequency (`ninfo`, steps) = 1
Bottom drag (`ROMSRuntimeSettings.bottom_drag`):
- Linear bottom drag coefficient (`rdrg`, m/s) = 0.0,
- Quadratic bottom drag coefficient (`rdrg2`, nondim) = 0.001
- Bottom roughness height (`zob`,m) = 0.01
Grid file (`ROMSRuntimeSettings.grid`): input_datasets/roms_grd.nc
Initial conditions file (`ROMSRuntimeSettings.initial`): input_datasets/roms_ini.nc
Forcing file(s): [PosixPath('input_datasets/roms_frc.nc'),
          PosixPath('input_datasets/roms_frc_bgc.nc'),
          PosixPath('input_datasets/roms_bry.nc'),
          PosixPath('input_datasets/roms_bry_bgc.nc')]
S-coordinate parameters (`ROMSRuntimeSettings.s_coord`):
- Surface stretching parameter (`theta_s`) = 5.0,
- Bottom stretching parameter (`theta_b`) = 2.0,
- Critical depth (`hc` or `tcline`, m) = 300.0
Boussinesq reference density (`rho0`, kg/m3) = 1000.0
Linear equation of state parameters (`ROMSRuntimeSettings.lin_rho_eos`):
- Thermal expansion coefficient, ⍺ (`Tcoef`, kg/m3/K) = 0.2,
- Reference temperature (`T0`, °C) = 1.0,
- Haline contraction coefficient, β (`Scoef`, kg/m3/PSU) = 0.822,
- Reference salinity (`S0`, psu) = 1.0
MARBL input (`ROMSRuntimeSettings.marbl_biogeochemistry`):
- MARBL runtime settings file: marbl_in,
- MARBL output tracer list: marbl_tracer_list_fname,
- MARBL output diagnostics list: marbl_diagnostic_output_list
Horizontal Laplacian kinematic viscosity (`ROMSRuntimeSettings.lateral_visc`, m2/s) = 0.0
Boundary slipperiness parameter (`ROMSRuntimeSettings.gamma2`, free-slip=+1, no-slip=-1) = 1.0
Horizontal Laplacian mixing coefficients for tracers (`ROMSRuntimeSettings.tracer_diff2`, m2/s) = [0.0, 0.0, 0.0, 0.0, 0.0, 0.0, 0.0, 0.0, 0.0, 0.0, 0.0, 0.0, 0.0, 0.0, 0.0, 0.0, 0.0, 0.0, 0.0, 0.0, 0.0, 0.0, 0.0, 0.0, 0.0, 0.0, 0.0, 0.0, 0.0, 0.0, 0.0, 0.0, 0.0, 0.0, 0.0, 0.0, 0.0, 0.0]
Vertical mixing parameters (`ROMSRuntimeSettings.vertical_mixing`):
- Background vertical viscosity (`Akv_bak`, m2/s) = 0.0,
- Background vertical mixing for tracers (`Akt_bak`, m2/s) = [0.0, 0.0, 0.0, 0.0, 0.0, 0.0, 0.0, 0.0, 0.0, 0.0, 0.0, 0.0, 0.0, 0.0, 0.0, 0.0, 0.0, 0.0, 0.0, 0.0, 0.0, 0.0, 0.0, 0.0, 0.0, 0.0, 0.0, 0.0, 0.0, 0.0, 0.0, 0.0, 0.0, 0.0, 0.0, 0.0, 0.0],
Mellor-Yamada Level 2.5 turbulent closure parameters (`ROMSRuntimeSettings.my_bak_mixing`):
- Background vertical TKE mixing [`Akq_bak`, m2/s] = 1e-05,
- Horizontal Laplacian TKE mixing [`q2nu2`, m2/s] = 0.0,
- Horizontal biharmonic TKE mixing [`q2nu4`, m4/s] = 0.0,
SSS correction (`ROMSRuntimeSettings.sss_correction`): 7.777
SST correction (`ROMSRuntimeSettings.sst_correction`): 10.0
Open boundary binding velocity (`ROMSRuntimeSettings.ubind`, m/s) = 0.1
Maximum sponge layer viscosity (`ROMSRuntimeSettings.v_sponge`, m2/s) = 0.0
Climatology data files (`ROMSRuntimeSettings.climatology`): climfile2.nc"""

<<<<<<< HEAD
        assert str(fake_romsruntimesettings) == expected_str, (
            f"expected \n{expected_str}\n, got\n{fake_romsruntimesettings!s}"
        )

    def test_repr(self, fake_romsruntimesettings: ROMSRuntimeSettings) -> None:
=======
        assert str(romsruntimesettings) == expected_str, (
            f"expected \n{expected_str}\n, got\n{str(romsruntimesettings)}"
        )

    def test_repr(self, romsruntimesettings):
>>>>>>> 2f320287
        """Test that the __repr__ function of ROMSRuntimeSettings matches an expected
        string for the example instance.

        Mocks and Fixtures
        ------------------
<<<<<<< HEAD
        fake_romsruntimesettings: ROMSRuntimeSettings
=======
        romsruntimesettings: ROMSRuntimeSettings
>>>>>>> 2f320287
           A fixture returning an example ROMSRuntimeSettings instance

        Asserts
        -------
<<<<<<< HEAD
        - repr(fake_romsruntimesettings) matches an expected reference string
        """
        expected_repr = """ROMSRuntimeSettings(title='Example runtime settings', time_stepping={'ntimes': 360, 'dt': 60, 'ndtfast': 60, 'ninfo': 1}, bottom_drag={'rdrg': 0.0, 'rdrg2': 0.001, 'zob': 0.01}, initial={'nrrec': 1, 'ininame': PosixPath('input_datasets/roms_ini.nc')}, forcing=["('filenames', [PosixPath('input_datasets/roms_frc.nc'), PosixPath('input_datasets/roms_frc_bgc.nc'), PosixPath('input_datasets/roms_bry.nc'), PosixPath('input_datasets/roms_bry_bgc.nc')])"], output_root_name='ROMS_test', grid='input_datasets/roms_grd.nc', climatology='climfile2.nc', s_coord={'theta_s': 5.0, 'theta_b': 2.0, 'tcline': 300.0}, rho0=1000.0, lin_rho_eos={'Tcoef': 0.2, 'T0': 1.0, 'Scoef': 0.822, 'S0': 1.0}, marbl_biogeochemistry={'marbl_namelist_fname': PosixPath('marbl_in'), 'marbl_tracer_list_fname': PosixPath('marbl_tracer_list_fname'), 'marbl_diag_list_fname': PosixPath('marbl_diagnostic_output_list')}, lateral_visc=0.0, gamma2=1.0, tracer_diff2=[0.0, 0.0, 0.0, 0.0, 0.0, 0.0, 0.0, 0.0, 0.0, 0.0, 0.0, 0.0, 0.0, 0.0, 0.0, 0.0, 0.0, 0.0, 0.0, 0.0, 0.0, 0.0, 0.0, 0.0, 0.0, 0.0, 0.0, 0.0, 0.0, 0.0, 0.0, 0.0, 0.0, 0.0, 0.0, 0.0, 0.0, 0.0], vertical_mixing={'Akv_bak': 0.0, 'Akt_bak': [0.0, 0.0, 0.0, 0.0, 0.0, 0.0, 0.0, 0.0, 0.0, 0.0, 0.0, 0.0, 0.0, 0.0, 0.0, 0.0, 0.0, 0.0, 0.0, 0.0, 0.0, 0.0, 0.0, 0.0, 0.0, 0.0, 0.0, 0.0, 0.0, 0.0, 0.0, 0.0, 0.0, 0.0, 0.0, 0.0, 0.0]}, my_bak_mixing={'Akq_bak': 1e-05, 'q2nu2': 0.0, 'q2nu4': 0.0}, sss_correction=7.777, sst_correction=10.0, ubind=0.1, v_sponge=0.0)"""
        assert expected_repr == repr(fake_romsruntimesettings), (
            f"expected \n{expected_repr}\n, got\n{repr(fake_romsruntimesettings)}"
=======
        - repr(romsruntimesettings) matches an expected reference string
        """
        expected_repr = """ROMSRuntimeSettings(title='Example runtime settings', time_stepping={'ntimes': 360, 'dt': 60, 'ndtfast': 60, 'ninfo': 1}, bottom_drag={'rdrg': 0.0, 'rdrg2': 0.001, 'zob': 0.01}, initial={'nrrec': 1, 'ininame': PosixPath('input_datasets/roms_ini.nc')}, forcing=["('filenames', [PosixPath('input_datasets/roms_frc.nc'), PosixPath('input_datasets/roms_frc_bgc.nc'), PosixPath('input_datasets/roms_bry.nc'), PosixPath('input_datasets/roms_bry_bgc.nc')])"], output_root_name='ROMS_test', grid='input_datasets/roms_grd.nc', climatology='climfile2.nc', s_coord={'theta_s': 5.0, 'theta_b': 2.0, 'tcline': 300.0}, rho0=1000.0, lin_rho_eos={'Tcoef': 0.2, 'T0': 1.0, 'Scoef': 0.822, 'S0': 1.0}, marbl_biogeochemistry={'marbl_namelist_fname': PosixPath('marbl_in'), 'marbl_tracer_list_fname': PosixPath('marbl_tracer_list_fname'), 'marbl_diag_list_fname': PosixPath('marbl_diagnostic_output_list')}, lateral_visc=0.0, gamma2=1.0, tracer_diff2=[0.0, 0.0, 0.0, 0.0, 0.0, 0.0, 0.0, 0.0, 0.0, 0.0, 0.0, 0.0, 0.0, 0.0, 0.0, 0.0, 0.0, 0.0, 0.0, 0.0, 0.0, 0.0, 0.0, 0.0, 0.0, 0.0, 0.0, 0.0, 0.0, 0.0, 0.0, 0.0, 0.0, 0.0, 0.0, 0.0, 0.0, 0.0], vertical_mixing={'Akv_bak': 0.0, 'Akt_bak': [0.0, 0.0, 0.0, 0.0, 0.0, 0.0, 0.0, 0.0, 0.0, 0.0, 0.0, 0.0, 0.0, 0.0, 0.0, 0.0, 0.0, 0.0, 0.0, 0.0, 0.0, 0.0, 0.0, 0.0, 0.0, 0.0, 0.0, 0.0, 0.0, 0.0, 0.0, 0.0, 0.0, 0.0, 0.0, 0.0, 0.0]}, my_bak_mixing={'Akq_bak': 1e-05, 'q2nu2': 0.0, 'q2nu4': 0.0}, sss_correction=7.777, sst_correction=10.0, ubind=0.1, v_sponge=0.0)"""
        assert expected_repr == repr(romsruntimesettings), (
            f"expected \n{expected_repr}\n, got\n{repr(romsruntimesettings)}"
>>>>>>> 2f320287
        )<|MERGE_RESOLUTION|>--- conflicted
+++ resolved
@@ -410,20 +410,12 @@
        Tests that the load_raw_sections method raises a FileNotFoundError if
        the supplied file does not exist
     test_to_file
-<<<<<<< HEAD
-       Tests against a reference file the writing of fake_romsruntimesettings
-=======
        Tests against a reference file the writing of romsruntimesettings
->>>>>>> 2f320287
     test_to_file_skips_missing_section
        Tests to_file does not attempt to write a section that is None
        in the ROMSRuntimeSettings instance
     test_from_file
-<<<<<<< HEAD
-       Tests the reading of a reference file against fake_romsruntimesettings
-=======
        Tests the reading of a reference file against romsruntimesettings
->>>>>>> 2f320287
     test_from_file_with_missing_optional_sections
        Tests that `from_file` sets as None any ROMSRuntimeSettings attributes
        corresponding to missing optional sections
@@ -431,11 +423,7 @@
        Tests that `from_file` raises a ValueError if any missing non-optional
        sections
     test_file_roundtrip
-<<<<<<< HEAD
-       Tests that the fake_romsruntimesettings instance written to_file is
-=======
        Tests that the romsruntimesettings instance written to_file is
->>>>>>> 2f320287
        functionally identical with the one subsequently read back with from_file
     """
 
@@ -485,32 +473,18 @@
         with pytest.raises(FileNotFoundError, match="does not exist"):
             ROMSRuntimeSettings._load_raw_sections(Path("not_a_file.in"))
 
-<<<<<<< HEAD
-    def test_to_file(
-        self, fake_romsruntimesettings: ROMSRuntimeSettings, tmp_path: Path
-    ) -> None:
-        """Test the ROMSRuntimeSettings.to_file method.
-
-        This test writes the example ROMSRuntimeSettings instance
-        defined by the fake_romsruntimesettings fixture to a temporary
-=======
     def test_to_file(self, romsruntimesettings, tmp_path):
         """Test the ROMSRuntimeSettings.to_file method.
 
         This test writes the example ROMSRuntimeSettings instance
         defined by the romsruntimesettings fixture to a temporary
->>>>>>> 2f320287
         file and compares each non-commented line in the example `.in`
         file `fixtures/example_runtime_settings.in` with those in the
         temporary file.
 
         Mocks and Fixtures
         ------------------
-<<<<<<< HEAD
-        fake_romsruntimesettings: ROMSRuntimeSettings
-=======
         romsruntimesettings: ROMSRuntimeSettings
->>>>>>> 2f320287
            Fixture returning an example ROMSRuntimeSettings instance
         tmp_path: Path
            Fixture creating and returning a temporary pathlib.Path
@@ -519,17 +493,10 @@
         -------
         - The lines in the written file match those in the reference file
         """
-<<<<<<< HEAD
-        fake_romsruntimesettings.from_file(
-            Path(__file__).parent / "fixtures/example_runtime_settings.in"
-        )
-        fake_romsruntimesettings.to_file(tmp_path / "test.in")
-=======
         romsruntimesettings.from_file(
             Path(__file__).parent / "fixtures/example_runtime_settings.in"
         )
         romsruntimesettings.to_file(tmp_path / "test.in")
->>>>>>> 2f320287
 
         with (
             open(tmp_path / "test.in") as out_f,
@@ -543,43 +510,24 @@
             out = out_f.readlines()
             assert ref == out, f"Expected \n{ref}\n,got\n{out}"
 
-<<<<<<< HEAD
-    def test_to_file_skips_missing_section(self, fake_romsruntimesettings, tmp_path):
-        fake_romsruntimesettings.climatology = None
-
-        fake_romsruntimesettings.to_file(tmp_path / "tmp.in")
-=======
     def test_to_file_skips_missing_section(self, romsruntimesettings, tmp_path):
         romsruntimesettings.climatology = None
 
         romsruntimesettings.to_file(tmp_path / "tmp.in")
->>>>>>> 2f320287
         with open(tmp_path / "tmp.in") as f:
             lns = f.readlines()
         assert all(["climatology" not in s for s in lns])
 
-<<<<<<< HEAD
-    def test_from_file(self, fake_romsruntimesettings: ROMSRuntimeSettings) -> None:
-=======
     def test_from_file(self, romsruntimesettings):
->>>>>>> 2f320287
         """Test the ROMSRuntimeSettings.from_file method.
 
         This test compares the ROMSRuntimeSettings instance created from
         the reference file `fixtures/example_runtime_settings.in` with the
-<<<<<<< HEAD
-        example instance returned by the `fake_romsruntimesettings` fixture.
-
-        Mocks and Fixtures
-        ------------------
-        fake_romsruntimesettings: ROMSRuntimeSettings
-=======
         example instance returned by the `romsruntimesettings` fixture.
 
         Mocks and Fixtures
         ------------------
         romsruntimesettings: ROMSRuntimeSettings
->>>>>>> 2f320287
            Fixture returning an example ROMSRuntimeSettings instance
 
         Asserts
@@ -590,11 +538,7 @@
         tested_settings = ROMSRuntimeSettings.from_file(
             Path(__file__).parent / "fixtures/example_runtime_settings.in"
         )
-<<<<<<< HEAD
-        expected_settings = fake_romsruntimesettings
-=======
         expected_settings = romsruntimesettings
->>>>>>> 2f320287
 
         assert tested_settings.title == expected_settings.title
         assert tested_settings.time_stepping == expected_settings.time_stepping
@@ -660,23 +604,13 @@
         with pytest.raises(ValueError, match="Required field missing from file."):
             ROMSRuntimeSettings.from_file(modified_file)
 
-<<<<<<< HEAD
-    def test_file_roundtrip(
-        self, fake_romsruntimesettings: ROMSRuntimeSettings, tmp_path: Path
-    ) -> None:
-=======
     def test_file_roundtrip(self, romsruntimesettings, tmp_path):
->>>>>>> 2f320287
         """Tests that the `to_file`/`from_file` roundtrip results in a functionally
         indentical ROMSRuntimeSettings instance.
 
         Mocks and Fixtures
         ------------------
-<<<<<<< HEAD
-        - fake_romsruntimesettings: ROMSRuntimeSettings
-=======
         - romsruntimesettings: ROMSRuntimeSettings
->>>>>>> 2f320287
            A fixture returning an example ROMSRuntimeSettings instance
         - tmp_path: Path
            Fixture creating and returning a temporary pathlib.Path
@@ -686,11 +620,7 @@
         - Each attribute in the instance returned by `from_file` is equal
           to those in the instance passed to `to_file`
         """
-<<<<<<< HEAD
-        expected_settings = fake_romsruntimesettings
-=======
         expected_settings = romsruntimesettings
->>>>>>> 2f320287
         expected_settings.to_file(tmp_path / "test.in")
 
         tested_settings = ROMSRuntimeSettings.from_file(tmp_path / "test.in")
@@ -726,30 +656,18 @@
     behave as expected.
     """
 
-<<<<<<< HEAD
-    def test_str(self, fake_romsruntimesettings: ROMSRuntimeSettings) -> None:
-=======
     def test_str(self, romsruntimesettings):
->>>>>>> 2f320287
         """Test that the __str__ function of ROMSRuntimeSettings matches an expected
         string for the example instance.
 
         Mocks and Fixtures
         ------------------
-<<<<<<< HEAD
-        fake_romsruntimesettings: ROMSRuntimeSettings
-=======
         romsruntimesettings: ROMSRuntimeSettings
->>>>>>> 2f320287
            A fixture returning an example ROMSRuntimeSettings instance
 
         Asserts
         -------
-<<<<<<< HEAD
-        - str(fake_romsruntimesettings) matches an expected reference string
-=======
         - str(romsruntimesettings) matches an expected reference string
->>>>>>> 2f320287
         """
         expected_str = """ROMSRuntimeSettings
 -------------------
@@ -800,44 +718,24 @@
 Maximum sponge layer viscosity (`ROMSRuntimeSettings.v_sponge`, m2/s) = 0.0
 Climatology data files (`ROMSRuntimeSettings.climatology`): climfile2.nc"""
 
-<<<<<<< HEAD
-        assert str(fake_romsruntimesettings) == expected_str, (
-            f"expected \n{expected_str}\n, got\n{fake_romsruntimesettings!s}"
-        )
-
-    def test_repr(self, fake_romsruntimesettings: ROMSRuntimeSettings) -> None:
-=======
         assert str(romsruntimesettings) == expected_str, (
             f"expected \n{expected_str}\n, got\n{str(romsruntimesettings)}"
         )
 
     def test_repr(self, romsruntimesettings):
->>>>>>> 2f320287
         """Test that the __repr__ function of ROMSRuntimeSettings matches an expected
         string for the example instance.
 
         Mocks and Fixtures
         ------------------
-<<<<<<< HEAD
-        fake_romsruntimesettings: ROMSRuntimeSettings
-=======
         romsruntimesettings: ROMSRuntimeSettings
->>>>>>> 2f320287
            A fixture returning an example ROMSRuntimeSettings instance
 
         Asserts
         -------
-<<<<<<< HEAD
-        - repr(fake_romsruntimesettings) matches an expected reference string
-        """
-        expected_repr = """ROMSRuntimeSettings(title='Example runtime settings', time_stepping={'ntimes': 360, 'dt': 60, 'ndtfast': 60, 'ninfo': 1}, bottom_drag={'rdrg': 0.0, 'rdrg2': 0.001, 'zob': 0.01}, initial={'nrrec': 1, 'ininame': PosixPath('input_datasets/roms_ini.nc')}, forcing=["('filenames', [PosixPath('input_datasets/roms_frc.nc'), PosixPath('input_datasets/roms_frc_bgc.nc'), PosixPath('input_datasets/roms_bry.nc'), PosixPath('input_datasets/roms_bry_bgc.nc')])"], output_root_name='ROMS_test', grid='input_datasets/roms_grd.nc', climatology='climfile2.nc', s_coord={'theta_s': 5.0, 'theta_b': 2.0, 'tcline': 300.0}, rho0=1000.0, lin_rho_eos={'Tcoef': 0.2, 'T0': 1.0, 'Scoef': 0.822, 'S0': 1.0}, marbl_biogeochemistry={'marbl_namelist_fname': PosixPath('marbl_in'), 'marbl_tracer_list_fname': PosixPath('marbl_tracer_list_fname'), 'marbl_diag_list_fname': PosixPath('marbl_diagnostic_output_list')}, lateral_visc=0.0, gamma2=1.0, tracer_diff2=[0.0, 0.0, 0.0, 0.0, 0.0, 0.0, 0.0, 0.0, 0.0, 0.0, 0.0, 0.0, 0.0, 0.0, 0.0, 0.0, 0.0, 0.0, 0.0, 0.0, 0.0, 0.0, 0.0, 0.0, 0.0, 0.0, 0.0, 0.0, 0.0, 0.0, 0.0, 0.0, 0.0, 0.0, 0.0, 0.0, 0.0, 0.0], vertical_mixing={'Akv_bak': 0.0, 'Akt_bak': [0.0, 0.0, 0.0, 0.0, 0.0, 0.0, 0.0, 0.0, 0.0, 0.0, 0.0, 0.0, 0.0, 0.0, 0.0, 0.0, 0.0, 0.0, 0.0, 0.0, 0.0, 0.0, 0.0, 0.0, 0.0, 0.0, 0.0, 0.0, 0.0, 0.0, 0.0, 0.0, 0.0, 0.0, 0.0, 0.0, 0.0]}, my_bak_mixing={'Akq_bak': 1e-05, 'q2nu2': 0.0, 'q2nu4': 0.0}, sss_correction=7.777, sst_correction=10.0, ubind=0.1, v_sponge=0.0)"""
-        assert expected_repr == repr(fake_romsruntimesettings), (
-            f"expected \n{expected_repr}\n, got\n{repr(fake_romsruntimesettings)}"
-=======
         - repr(romsruntimesettings) matches an expected reference string
         """
         expected_repr = """ROMSRuntimeSettings(title='Example runtime settings', time_stepping={'ntimes': 360, 'dt': 60, 'ndtfast': 60, 'ninfo': 1}, bottom_drag={'rdrg': 0.0, 'rdrg2': 0.001, 'zob': 0.01}, initial={'nrrec': 1, 'ininame': PosixPath('input_datasets/roms_ini.nc')}, forcing=["('filenames', [PosixPath('input_datasets/roms_frc.nc'), PosixPath('input_datasets/roms_frc_bgc.nc'), PosixPath('input_datasets/roms_bry.nc'), PosixPath('input_datasets/roms_bry_bgc.nc')])"], output_root_name='ROMS_test', grid='input_datasets/roms_grd.nc', climatology='climfile2.nc', s_coord={'theta_s': 5.0, 'theta_b': 2.0, 'tcline': 300.0}, rho0=1000.0, lin_rho_eos={'Tcoef': 0.2, 'T0': 1.0, 'Scoef': 0.822, 'S0': 1.0}, marbl_biogeochemistry={'marbl_namelist_fname': PosixPath('marbl_in'), 'marbl_tracer_list_fname': PosixPath('marbl_tracer_list_fname'), 'marbl_diag_list_fname': PosixPath('marbl_diagnostic_output_list')}, lateral_visc=0.0, gamma2=1.0, tracer_diff2=[0.0, 0.0, 0.0, 0.0, 0.0, 0.0, 0.0, 0.0, 0.0, 0.0, 0.0, 0.0, 0.0, 0.0, 0.0, 0.0, 0.0, 0.0, 0.0, 0.0, 0.0, 0.0, 0.0, 0.0, 0.0, 0.0, 0.0, 0.0, 0.0, 0.0, 0.0, 0.0, 0.0, 0.0, 0.0, 0.0, 0.0, 0.0], vertical_mixing={'Akv_bak': 0.0, 'Akt_bak': [0.0, 0.0, 0.0, 0.0, 0.0, 0.0, 0.0, 0.0, 0.0, 0.0, 0.0, 0.0, 0.0, 0.0, 0.0, 0.0, 0.0, 0.0, 0.0, 0.0, 0.0, 0.0, 0.0, 0.0, 0.0, 0.0, 0.0, 0.0, 0.0, 0.0, 0.0, 0.0, 0.0, 0.0, 0.0, 0.0, 0.0]}, my_bak_mixing={'Akq_bak': 1e-05, 'q2nu2': 0.0, 'q2nu4': 0.0}, sss_correction=7.777, sst_correction=10.0, ubind=0.1, v_sponge=0.0)"""
         assert expected_repr == repr(romsruntimesettings), (
             f"expected \n{expected_repr}\n, got\n{repr(romsruntimesettings)}"
->>>>>>> 2f320287
         )