import shutil
from contextlib import nullcontext
from pathlib import Path
from typing import TypeVar
from unittest.mock import MagicMock, patch

import pytest
from pydantic import ValidationError

import cstar.roms.runtime_settings as rrs
from cstar.base.utils import _replace_text_in_file
from cstar.roms import ROMSRuntimeSettings
from cstar.roms.runtime_settings import (
    Forcing,
    InitialConditions,
    ROMSRuntimeSettingsSection,
    SingleEntryROMSRuntimeSettingsSection,
)
from cstar.tests.unit_tests.fake_abc_subclasses import (
    FakeROMSRuntimeSettingsSection,
    FakeROMSRuntimeSettingsSectionEmpty,
)

T = TypeVar("T")


class TestHelperMethods:
    """Test module-level non-public methods for formatting various types for use in
    serializers.
    """

    @pytest.mark.parametrize(
        "fl,st",
        [(0, "0."), (1e-1, "0.1"), (1e-4, "1.000000E-04"), (1e5, "1.000000E+05")],
    )
    def test_format_float(self, fl, st):
        assert rrs._format_float(fl) == st

    @pytest.mark.parametrize(
        "field,result",
        [
            ("MARBLBiogeochemistry", "MARBL_biogeochemistry"),
            ("SCoord", "S-coord"),
            ("MYBakMixing", "MY_bak_mixing"),
            ("InitialConditions", "initial"),
            ("BottomDrag", "bottom_drag"),
            ("Forcing", "forcing"),
        ],
    )
    def test_get_alias(self, field, result):
        assert rrs._get_alias(field) == result


class TestROMSRuntimeSettingsSection:
    """Test class for the ROMSRuntimeSettingsSection class and its methods.

    Tests
    -----
    test_init_with_args
       Test ROMSRuntimeSettingsSection.__init__ with *args instead of **kwargs
    test_validate_from_lines_calls_from_lines
       Test ROMSRuntimeSettingsSection.validate_from_lines calls `from_lines`
       if given a list of strings
    test_validate_from_lines_falls_back_to_handler
       Test ROMSRuntimeSettingsSection.validate_from_lines falls back to
       handler if not given a list of strings
    test_validate_from_lines_uses_handler_on_exception
       Test ROMSRuntimeSettingsSection.validate_from_lines falls back to
       handler if from_lines fails
    test_default_serializer
       Test the `ROMSRuntimeSettingsSection.default_serializer` returns
       an expected string from a range of attributes
    test_from_lines_returns_none_if_no_lines
       Test the `ROMSRuntimeSettingsSection.from_lines` method returns None
       if given an empty list
    test_from_lines_on_float_section_with_D_formatting
       Test a ROMSRuntimeSettingsSection subclass with a single float entry
       is correctly returned by `from_lines` with fortran-style formatting
    test_from_lines_multiple_fields
       Test a ROMSRuntimeSettingsSection with more than one entry is correctly
       returned by `from_lines`
    test_from_lines_list_field_at_end
       Test that ROMSRuntimeSettingsSection.from_lines correctly handles lines
       where the final entry is a list (using all remaining values to populate it)
    test_from_lines_list_field_only
       Test that ROMSRuntimeSettingsSection.from_lines correctly returns
       a valid instance when the only entry is a list
    test_from_lines_multiline_flag
       Test that ROMSRuntimeSettingsSection.from_lines correctly handles the case
       where entries are on different lines.
    """

    def test_init_with_args(self):
        """Test ROMSRuntimeSettingsSection.__init__ with *args instead of **kwargs."""

        class TestSection(ROMSRuntimeSettingsSection):
            val1: float
            val2: str

        section = TestSection(5.0, "hello")
        assert section.val1 == 5
        assert section.val2 == "hello"

    def test_format_list_of_floats(self):
        lf = FakeROMSRuntimeSettingsSectionEmpty()._format_and_join_values(
            [1e-3, 0.0, 2]
        )
        assert lf == "1.000000E-03 0. 2"

    def test_format_path(self):
        p = FakeROMSRuntimeSettingsSectionEmpty()._format_and_join_values(
            Path("mypath.nc")
        )
        assert p == "mypath.nc"

    def test_format_list_of_paths(self):
        lp = FakeROMSRuntimeSettingsSectionEmpty()._format_and_join_values(
            [Path("path1.nc"), Path("path2.nc")]
        )
        assert lp == "path1.nc path2.nc"

    @pytest.mark.parametrize("o,st", [(5, "5"), ("helloworld", "helloworld")])
    def test_format_other(self, o, st):
        assert FakeROMSRuntimeSettingsSectionEmpty()._format_and_join_values(o) == st

    def test_format_list_of_other(self):
        o = FakeROMSRuntimeSettingsSectionEmpty()._format_and_join_values([5, "foo"])
        assert o == "5 foo"

    def test_validate_from_lines_calls_from_lines(self):
        """Test ROMSRuntimeSettingsSection.validate_from_lines calls `from_lines` if
        given a list of strings.
        """
        mock_handler = MagicMock()
        test_lines = ["1", "2.0"]

        with patch.object(
            FakeROMSRuntimeSettingsSection, "from_lines", return_value="parsed"
        ) as mock_from_lines:
            result = FakeROMSRuntimeSettingsSection.validate_from_lines(
                test_lines, mock_handler
            )

        mock_from_lines.assert_called_once_with(test_lines)
        mock_handler.assert_not_called()
        assert result == "parsed"

    def test_validate_from_lines_falls_back_to_handler(self):
        """Test ROMSRuntimeSettingsSection.validate_from_lines falls back to handler if
        not given a list of strings.
        """
        mock_handler = MagicMock(return_value="fallback")
        test_data = {"a": 1, "b": 2.0}

        with patch.object(
            FakeROMSRuntimeSettingsSection, "from_lines"
        ) as mock_from_lines:
            result = FakeROMSRuntimeSettingsSection.validate_from_lines(
                test_data, mock_handler
            )

        mock_from_lines.assert_not_called()
        mock_handler.assert_called_once_with(test_data)
        assert result == "fallback"

    def test_validate_from_lines_raises_on_exception(self):
        """Test ROMSRuntimeSettingsSection.validate_from_lines falls back to handler if
        from_lines fails.
        """
        mock_handler = MagicMock(return_value="handled")
        test_lines = ["bad", "data"]

        with pytest.raises(ValueError):
            FakeROMSRuntimeSettingsSection.validate_from_lines(test_lines, mock_handler)

    def test_default_serializer(self):
        """Test the `ROMSRuntimeSettingsSection.default_serializer` returns an expected
        string from a range of attributes.
        """
        obj = FakeROMSRuntimeSettingsSection(
            floats=[0.0, 1e-5, 123.4],
            paths=[Path("a.nc"), Path("b.nc")],
            others=["x", 42],
            floatval=1e5,
            pathval=Path("grid.nc"),
            otherval="done",
        )

        expected = "fake_roms_runtime_settings_section: floats paths others floatval pathval otherval\n    0. 1.000000E-05 123.4    a.nc b.nc    x 42    1.000000E+05    grid.nc    done\n\n"

        assert obj.model_dump() == expected

    def test_key_order_property(self):
        obj = FakeROMSRuntimeSettingsSection(
            floats=[0.0, 1e-5, 123.4],
            paths=[Path("a.nc"), Path("b.nc")],
            others=["x", 42],
            floatval=1e5,
            pathval=Path("grid.nc"),
            otherval="done",
        )
        assert obj.key_order == [
            "floats",
            "paths",
            "others",
            "floatval",
            "pathval",
            "otherval",
        ]

    def test_from_lines_raises_if_no_lines(self):
        """Test the `ROMSRuntimeSettingsSection.from_lines` method returns None if given
        an empty list.
        """
        with pytest.raises(ValueError):
            FakeROMSRuntimeSettingsSection.from_lines([])

    def test_from_lines_on_float_section_with_D_formatting(self):
        """Test a ROMSRuntimeSettingsSection subclass with a single float entry is
        correctly returned by `from_lines` with fortran-style formatting.
        """

        class FloatSection(ROMSRuntimeSettingsSection):
            val: float

        section = FloatSection.from_lines(["5.0D0"])
        assert section.val == 5.0

    def test_from_lines_multiple_fields(self):
        """Test a ROMSRuntimeSettingsSection with more than one entry is correctly
        returned by `from_lines`
        """

        class MixedSection(ROMSRuntimeSettingsSection):
            count: int
            name: str

        section = MixedSection.from_lines(["7 example_name"])
        assert section.count == 7
        assert section.name == "example_name"

    def test_from_lines_list_field_at_end(self):
        """Test that ROMSRuntimeSettingsSection.from_lines correctly handles lines where
        the final entry is a list (using all remaining values to populate it)
        """

        class ListAtEnd(ROMSRuntimeSettingsSection):
            prefix: str
            items: list[int]

        section = ListAtEnd.from_lines(["prefix 1 2 3"])
        assert section.prefix == "prefix"
        assert section.items == [1, 2, 3]

    def test_from_lines_list_field_only(self):
        """Test that ROMSRuntimeSettingsSection.from_lines correctly returns a valid
        instance when the only entry is a list.
        """

        class OnlyList(ROMSRuntimeSettingsSection):
            entries: list[str]

        section = OnlyList.from_lines(["a b c"])
        assert section.entries == ["a", "b", "c"]

    def test_from_lines_multiline_flag(self):
        """Test that ROMSRuntimeSettingsSection.from_lines correctly handles the case
        where entries are on different lines.
        """

        class MultiLinePaths(ROMSRuntimeSettingsSection):
            multi_line = True
            paths: list[Path]

        section = MultiLinePaths.from_lines(["a.nc", "b.nc", "c.nc"])
        assert section.paths == [Path("a.nc"), Path("b.nc"), Path("c.nc")]

    def test_from_lines_on_initial_conditions_with_nrrec_0(self):
        """Test the bespoke InitialConditions.from_lines() method handles the situation
        where nrrec is 0 and ininame is empty.
        """
        lines = [
            "0",
        ]
        ic = InitialConditions.from_lines(lines)

        assert ic.nrrec == 0
        assert ic.ininame is None
        assert ic.model_dump() == "initial: nrrec ininame\n    0\n\n"

    def test_from_lines_on_forcing_with_filenames_empty(self):
        """Test the bespoke Forcing.from_lines() method handles the situation where
        filenames is empty.
        """
        lines = []
        fr = Forcing.from_lines(lines)
        assert fr.filenames is None
        assert fr.model_dump() == "forcing: filenames\n    \n\n"


class TestSingleEntryROMSRuntimeSettingsSection:
    """Test class for the SingleEntryROMSRuntimeSettingsSection class and its methods.

    Tests
    -----
    test_init_subclass_sets_attrs
       Tests that SingleEntryROMSRuntimeSettingsSection.__init_subclass__ correctly
       sets the section_name and key_order attributes
    test_single_entry_validator_returns_cls_when_type_matches
       Tests that the `single_entry_validator` method passes a correctly typed value to cls()
       without requiring a dict or kwargs for initialization
    test_single_entry_validator_calls_handler_when_type_does_not_match
       Tests that `single_entry_validator` falls back to the handler if the value supplied to
       __init__ is not of the expected type
    test_str_and_repr_return_value
       Tests that the `str` and `repr` functions for SingleEntryROMSRuntimeSettingsSection
       simply return a string of the single entry's value
    test_single_entry_section_raises_if_multiple_fields
       Tests that attempting to initialize a SingleEntryROMSRuntimeSettingsSection
       with multiple entries raises a TypeError
    """

    class MockSingleEntrySection(SingleEntryROMSRuntimeSettingsSection):
        value: float

    def test_single_entry_validator_returns_cls_when_type_matches(self):
        """Tests that the `single_entry_validator` method passes a correctly typed value
        to cls() without requiring a dict or kwargs for initialization.
        """
        result = self.MockSingleEntrySection(3.14)

        assert isinstance(
            result, TestSingleEntryROMSRuntimeSettingsSection.MockSingleEntrySection
        )
        assert result.value == 3.14

    def test_single_entry_validator_calls_handler_when_type_does_not_match(self):
        """Tests that `single_entry_validator` falls back to the handler if the value
        supplied to __init__ is not of the expected type.
        """
        handler = MagicMock(return_value="fallback")
        result = self.MockSingleEntrySection.single_entry_validator(
            "not a float", handler
        )

        handler.assert_called_once_with("not a float")
        assert result == "fallback"

    @pytest.mark.parametrize(
        "obj,annotation,context",
        [
            ("abc", str, nullcontext()),
            (123, str, pytest.raises(ValidationError)),
            ("abc", list, pytest.raises(ValidationError)),
            (["abc"], list, nullcontext()),
            (["abc"], list[str], nullcontext()),
            (["abc"], list[int], pytest.raises(ValidationError)),
            ({"a", "b"}, set[str], nullcontext()),
            ({"a": 1, "b": 2}, dict[str, int], nullcontext()),  # type: ignore
            ({"a": 1, "b": 2}, dict[str, float], nullcontext()),  # type: ignore
            ({"a": 1, "b": 2}, dict[str, str], pytest.raises(ValidationError)),  # type: ignore
            (Path.cwd(), Path, nullcontext()),
        ],
    )
    def test_strict_validation_for_single_entries(self, obj, annotation, context):
        class MyTestClass(SingleEntryROMSRuntimeSettingsSection):
            value: annotation

        with context:
            assert MyTestClass(obj).value == obj

    def test_str_and_repr_return_value(self):
        """Tests that the `str` and `repr` functions for
        SingleEntryROMSRuntimeSettingsSection simply return a string of the single
        entry's value.
        """
        section = self.MockSingleEntrySection(1.0)
        assert str(section) == "1.0"
        assert repr(section) == "1.0"

    def test_single_entry_section_raises_if_multiple_fields(self):
        """Tests that attempting to initialize a SingleEntryROMSRuntimeSettingsSection
        with multiple entries raises a TypeError.
        """
        with pytest.raises(TypeError):

            class InvalidSection(SingleEntryROMSRuntimeSettingsSection):
                a: int
                b: float

            InvalidSection(a=1, b=2)


class TestROMSRuntimeSettings:
    """Test class for the ROMSRuntimeSettings and its methods.

    Tests
    -----
    test_load_raw_sections_parses_multiple_sections
       Tests that the load_raw_sections method correctly parses a multi-section
       file to a multi-key dictionary
    test_load_raw_sections_skips_blank_and_comment_lines
       Tests that the load_raw_sections method skips lines beginning with "!" or
       with no value
    test_load_raw_sections_raises_on_missing_file
       Tests that the load_raw_sections method raises a FileNotFoundError if
       the supplied file does not exist
    test_to_file
       Tests against a reference file the writing of romsruntimesettings
    test_to_file_skips_missing_section
       Tests to_file does not attempt to write a section that is None
       in the ROMSRuntimeSettings instance
    test_from_file
       Tests the reading of a reference file against romsruntimesettings
    test_from_file_with_missing_optional_sections
       Tests that `from_file` sets as None any ROMSRuntimeSettings attributes
       corresponding to missing optional sections
    test_from_file_raises_if_missing_section
       Tests that `from_file` raises a ValueError if any missing non-optional
       sections
    test_file_roundtrip
       Tests that the romsruntimesettings instance written to_file is
       functionally identical with the one subsequently read back with from_file
    """

    def test_load_raw_sections_parses_multiple_sections(self, tmp_path):
        file = tmp_path / "test.in"
        file.write_text(
            """
            first line is garbage
            title: title
                This is a test run

            time_stepping: ntimes dt ndtfast ninfo
                360 60 60 1

            ! this is a comment
            bottom_drag: rdrg rdrg2 zob
                0.0 1.0E-3 1.0E-2
            """
        )

        result = ROMSRuntimeSettings._load_raw_sections(file)

        assert result == {
            "title": ["This is a test run"],
            "time_stepping": ["360 60 60 1"],
            "bottom_drag": ["0.0 1.0E-3 1.0E-2"],
        }

    def test_load_raw_sections_skips_blank_and_comment_lines(self, tmp_path):
        file = tmp_path / "test.in"
        file.write_text(
            """
            title: title
                This is a test

            ! ignored comment
                ! another one
        """
        )

        result = ROMSRuntimeSettings._load_raw_sections(file)
        assert result == {"title": ["This is a test"]}

    def test_load_raw_sections_raises_on_missing_file(self):
        with pytest.raises(FileNotFoundError, match="does not exist"):
            ROMSRuntimeSettings._load_raw_sections(Path("not_a_file.in"))

    def test_to_file(self, romsruntimesettings, tmp_path):
        """Test the ROMSRuntimeSettings.to_file method.

        This test writes the example ROMSRuntimeSettings instance
        defined by the romsruntimesettings fixture to a temporary
        file and compares each non-commented line in the example `.in`
        file `fixtures/example_runtime_settings.in` with those in the
        temporary file.

        Mocks and Fixtures
        ------------------
        romsruntimesettings: ROMSRuntimeSettings
           Fixture returning an example ROMSRuntimeSettings instance
        tmp_path: Path
           Fixture creating and returning a temporary pathlib.Path

        Asserts
        -------
        - The lines in the written file match those in the reference file
        """
<<<<<<< HEAD
        romsruntimesettings.to_file(
            Path(__file__).parent / "fixtures/fake_romsruntimesettings.in"
=======
        fake_romsruntimesettings.from_file(
            Path(__file__).parent / "fixtures/example_runtime_settings.in"
>>>>>>> daf2dfe4
        )
        romsruntimesettings.to_file(tmp_path / "test.in")

        with (
            open(tmp_path / "test.in") as out_f,
            open(
                Path(__file__).parent / "fixtures/example_runtime_settings.in"
            ) as ref_f,
        ):
            ref = [
                line for line in ref_f.readlines() if not line.strip().startswith("!")
            ]
            out = out_f.readlines()
            assert ref == out, f"Expected \n{ref}\n,got\n{out}"

    def test_to_file_skips_missing_section(self, romsruntimesettings, tmp_path):
        romsruntimesettings.climatology = None

        romsruntimesettings.to_file(tmp_path / "tmp.in")
        with open(tmp_path / "tmp.in") as f:
            lns = f.readlines()
        assert all(["climatology" not in s for s in lns])

    def test_from_file(self, romsruntimesettings):
        """Test the ROMSRuntimeSettings.from_file method.

        This test compares the ROMSRuntimeSettings instance created from
<<<<<<< HEAD
        the reference file `fixtures/fake_romsruntimesettings.in` with the
        example instance returned by the `romsruntimesettings` fixture.
=======
        the reference file `fixtures/example_runtime_settings.in` with the
        example instance returned by the `fake_romsruntimesettings` fixture.
>>>>>>> daf2dfe4

        Mocks and Fixtures
        ------------------
        romsruntimesettings: ROMSRuntimeSettings
           Fixture returning an example ROMSRuntimeSettings instance

        Asserts
        -------
        - Compares each attribute of the reference and tested ROMSRuntimeSettings
          instances and checks for equality.
        """
        tested_settings = ROMSRuntimeSettings.from_file(
            Path(__file__).parent / "fixtures/example_runtime_settings.in"
        )
        expected_settings = romsruntimesettings

        assert tested_settings.title == expected_settings.title
        assert tested_settings.time_stepping == expected_settings.time_stepping
        assert tested_settings.bottom_drag == expected_settings.bottom_drag
        assert tested_settings.initial == expected_settings.initial
        assert tested_settings.forcing == expected_settings.forcing
        assert tested_settings.output_root_name == expected_settings.output_root_name
        assert tested_settings.s_coord == expected_settings.s_coord
        assert tested_settings.rho0 == expected_settings.rho0
        assert tested_settings.lin_rho_eos == expected_settings.lin_rho_eos
        assert (
            tested_settings.marbl_biogeochemistry
            == expected_settings.marbl_biogeochemistry
        )
        assert tested_settings.lateral_visc == expected_settings.lateral_visc
        assert tested_settings.gamma2 == expected_settings.gamma2
        assert tested_settings.my_bak_mixing == expected_settings.my_bak_mixing
        assert tested_settings.sss_correction == expected_settings.sss_correction
        assert tested_settings.sst_correction == expected_settings.sst_correction
        assert tested_settings.ubind == expected_settings.ubind
        assert tested_settings.v_sponge == expected_settings.v_sponge
        assert tested_settings.grid == expected_settings.grid
        assert tested_settings.climatology == expected_settings.climatology
        assert tested_settings.tracer_diff2 == expected_settings.tracer_diff2
        assert tested_settings.vertical_mixing == expected_settings.vertical_mixing

    def test_from_file_with_missing_optional_sections(self, tmp_path):
        """Confirms that ROMSRuntimeSettings.from_file sets the attributes corresponding
        to settings that are not present in the file to None.

        This test copies the reference file in `fixtures/example_runtime_settings.in`
        to a temporary path and modifies it to remove the value of the `climatology`
        entry, then confirms that `ROMSRuntimeSettings.from_file(tmp_file).climatology
        is None

        Mocks and Fixtures
        ------------------
        tmp_path: Path
           Fixture creating and returning a temporary pathlib.Path

        Asserts
        -------
        - The ROMSRuntimeSettings instance returned by `from_file` with the modified
          file has `None` for its `climatology` attribute
        """
        modified_file = tmp_path / "modified_example_settings.in"
        shutil.copy2(
            Path(__file__).parent / "fixtures/example_runtime_settings.in",
            modified_file,
        )
        _replace_text_in_file(modified_file, "climfile2.nc", "")
        tested_settings = ROMSRuntimeSettings.from_file(modified_file)
        assert tested_settings.climatology is None

    def test_from_file_raises_if_missing_section(self, tmp_path):
        modified_file = tmp_path / "modified_example_settings.in"
        shutil.copy2(
            Path(__file__).parent / "fixtures/example_runtime_settings.in",
            modified_file,
        )
        _replace_text_in_file(modified_file, "title: title", "")
        _replace_text_in_file(modified_file, "Example runtime settings", "")
        with pytest.raises(ValueError, match="Required field missing from file."):
            ROMSRuntimeSettings.from_file(modified_file)

    def test_file_roundtrip(self, romsruntimesettings, tmp_path):
        """Tests that the `to_file`/`from_file` roundtrip results in a functionally
        indentical ROMSRuntimeSettings instance.

        Mocks and Fixtures
        ------------------
        - romsruntimesettings: ROMSRuntimeSettings
           A fixture returning an example ROMSRuntimeSettings instance
        - tmp_path: Path
           Fixture creating and returning a temporary pathlib.Path

        Asserts
        -------
        - Each attribute in the instance returned by `from_file` is equal
          to those in the instance passed to `to_file`
        """
        expected_settings = romsruntimesettings
        expected_settings.to_file(tmp_path / "test.in")

        tested_settings = ROMSRuntimeSettings.from_file(tmp_path / "test.in")

        assert tested_settings.title == expected_settings.title
        assert tested_settings.time_stepping == expected_settings.time_stepping
        assert tested_settings.bottom_drag == expected_settings.bottom_drag
        assert tested_settings.initial == expected_settings.initial
        assert tested_settings.forcing == expected_settings.forcing
        assert tested_settings.output_root_name == expected_settings.output_root_name
        assert tested_settings.s_coord == expected_settings.s_coord
        assert tested_settings.rho0 == expected_settings.rho0
        assert tested_settings.lin_rho_eos == expected_settings.lin_rho_eos
        assert (
            tested_settings.marbl_biogeochemistry
            == expected_settings.marbl_biogeochemistry
        )
        assert tested_settings.lateral_visc == expected_settings.lateral_visc
        assert tested_settings.gamma2 == expected_settings.gamma2
        assert tested_settings.my_bak_mixing == expected_settings.my_bak_mixing
        assert tested_settings.sss_correction == expected_settings.sss_correction
        assert tested_settings.sst_correction == expected_settings.sst_correction
        assert tested_settings.ubind == expected_settings.ubind
        assert tested_settings.v_sponge == expected_settings.v_sponge
        assert tested_settings.grid == expected_settings.grid
        assert tested_settings.climatology == expected_settings.climatology
        assert tested_settings.tracer_diff2 == expected_settings.tracer_diff2
        assert tested_settings.vertical_mixing == expected_settings.vertical_mixing


class TestStrAndRepr:
    """Test that the __str__ and __repr__ functions of the ROMSRuntimeSettings class
    behave as expected.
    """

    def test_str(self, romsruntimesettings):
        """Test that the __str__ function of ROMSRuntimeSettings matches an expected
        string for the example instance.

        Mocks and Fixtures
        ------------------
        romsruntimesettings: ROMSRuntimeSettings
           A fixture returning an example ROMSRuntimeSettings instance

        Asserts
        -------
        - str(romsruntimesettings) matches an expected reference string
        """
        expected_str = """ROMSRuntimeSettings
-------------------
Title (`ROMSRuntimeSettings.title`): Example runtime settings
Output filename prefix (`ROMSRuntimeSettings.output_root_name`): ROMS_test
Time stepping (`ROMSRuntimeSettings.time_stepping`):
- Number of steps (`ntimes`) = 360,
- Time step (`dt`, sec) = 60,
- Mode-splitting ratio (`ndtfast`) = 60,
- Runtime diagnostic frequency (`ninfo`, steps) = 1
Bottom drag (`ROMSRuntimeSettings.bottom_drag`):
- Linear bottom drag coefficient (`rdrg`, m/s) = 0.0,
- Quadratic bottom drag coefficient (`rdrg2`, nondim) = 0.001
- Bottom roughness height (`zob`,m) = 0.01
Grid file (`ROMSRuntimeSettings.grid`): input_datasets/roms_grd.nc
Initial conditions file (`ROMSRuntimeSettings.initial`): input_datasets/roms_ini.nc
Forcing file(s): [PosixPath('input_datasets/roms_frc.nc'),
          PosixPath('input_datasets/roms_frc_bgc.nc'),
          PosixPath('input_datasets/roms_bry.nc'),
          PosixPath('input_datasets/roms_bry_bgc.nc')]
S-coordinate parameters (`ROMSRuntimeSettings.s_coord`):
- Surface stretching parameter (`theta_s`) = 5.0,
- Bottom stretching parameter (`theta_b`) = 2.0,
- Critical depth (`hc` or `tcline`, m) = 300.0
Boussinesq reference density (`rho0`, kg/m3) = 1000.0
Linear equation of state parameters (`ROMSRuntimeSettings.lin_rho_eos`):
- Thermal expansion coefficient, ⍺ (`Tcoef`, kg/m3/K) = 0.2,
- Reference temperature (`T0`, °C) = 1.0,
- Haline contraction coefficient, β (`Scoef`, kg/m3/PSU) = 0.822,
- Reference salinity (`S0`, psu) = 1.0
MARBL input (`ROMSRuntimeSettings.marbl_biogeochemistry`):
- MARBL runtime settings file: marbl_in,
- MARBL output tracer list: marbl_tracer_list_fname,
- MARBL output diagnostics list: marbl_diagnostic_output_list
Horizontal Laplacian kinematic viscosity (`ROMSRuntimeSettings.lateral_visc`, m2/s) = 0.0
Boundary slipperiness parameter (`ROMSRuntimeSettings.gamma2`, free-slip=+1, no-slip=-1) = 1.0
Horizontal Laplacian mixing coefficients for tracers (`ROMSRuntimeSettings.tracer_diff2`, m2/s) = [0.0, 0.0, 0.0, 0.0, 0.0, 0.0, 0.0, 0.0, 0.0, 0.0, 0.0, 0.0, 0.0, 0.0, 0.0, 0.0, 0.0, 0.0, 0.0, 0.0, 0.0, 0.0, 0.0, 0.0, 0.0, 0.0, 0.0, 0.0, 0.0, 0.0, 0.0, 0.0, 0.0, 0.0, 0.0, 0.0, 0.0, 0.0]
Vertical mixing parameters (`ROMSRuntimeSettings.vertical_mixing`):
- Background vertical viscosity (`Akv_bak`, m2/s) = 0.0,
- Background vertical mixing for tracers (`Akt_bak`, m2/s) = [0.0, 0.0, 0.0, 0.0, 0.0, 0.0, 0.0, 0.0, 0.0, 0.0, 0.0, 0.0, 0.0, 0.0, 0.0, 0.0, 0.0, 0.0, 0.0, 0.0, 0.0, 0.0, 0.0, 0.0, 0.0, 0.0, 0.0, 0.0, 0.0, 0.0, 0.0, 0.0, 0.0, 0.0, 0.0, 0.0, 0.0],
Mellor-Yamada Level 2.5 turbulent closure parameters (`ROMSRuntimeSettings.my_bak_mixing`):
- Background vertical TKE mixing [`Akq_bak`, m2/s] = 1e-05,
- Horizontal Laplacian TKE mixing [`q2nu2`, m2/s] = 0.0,
- Horizontal biharmonic TKE mixing [`q2nu4`, m4/s] = 0.0,
SSS correction (`ROMSRuntimeSettings.sss_correction`): 7.777
SST correction (`ROMSRuntimeSettings.sst_correction`): 10.0
Open boundary binding velocity (`ROMSRuntimeSettings.ubind`, m/s) = 0.1
Maximum sponge layer viscosity (`ROMSRuntimeSettings.v_sponge`, m2/s) = 0.0
Climatology data files (`ROMSRuntimeSettings.climatology`): climfile2.nc"""

        assert str(romsruntimesettings) == expected_str, (
            f"expected \n{expected_str}\n, got\n{str(romsruntimesettings)}"
        )

    def test_repr(self, romsruntimesettings):
        """Test that the __repr__ function of ROMSRuntimeSettings matches an expected
        string for the example instance.

        Mocks and Fixtures
        ------------------
        romsruntimesettings: ROMSRuntimeSettings
           A fixture returning an example ROMSRuntimeSettings instance

        Asserts
        -------
        - repr(romsruntimesettings) matches an expected reference string
        """
        expected_repr = """ROMSRuntimeSettings(title='Example runtime settings', time_stepping={'ntimes': 360, 'dt': 60, 'ndtfast': 60, 'ninfo': 1}, bottom_drag={'rdrg': 0.0, 'rdrg2': 0.001, 'zob': 0.01}, initial={'nrrec': 1, 'ininame': PosixPath('input_datasets/roms_ini.nc')}, forcing=["('filenames', [PosixPath('input_datasets/roms_frc.nc'), PosixPath('input_datasets/roms_frc_bgc.nc'), PosixPath('input_datasets/roms_bry.nc'), PosixPath('input_datasets/roms_bry_bgc.nc')])"], output_root_name='ROMS_test', grid='input_datasets/roms_grd.nc', climatology='climfile2.nc', s_coord={'theta_s': 5.0, 'theta_b': 2.0, 'tcline': 300.0}, rho0=1000.0, lin_rho_eos={'Tcoef': 0.2, 'T0': 1.0, 'Scoef': 0.822, 'S0': 1.0}, marbl_biogeochemistry={'marbl_namelist_fname': PosixPath('marbl_in'), 'marbl_tracer_list_fname': PosixPath('marbl_tracer_list_fname'), 'marbl_diag_list_fname': PosixPath('marbl_diagnostic_output_list')}, lateral_visc=0.0, gamma2=1.0, tracer_diff2=[0.0, 0.0, 0.0, 0.0, 0.0, 0.0, 0.0, 0.0, 0.0, 0.0, 0.0, 0.0, 0.0, 0.0, 0.0, 0.0, 0.0, 0.0, 0.0, 0.0, 0.0, 0.0, 0.0, 0.0, 0.0, 0.0, 0.0, 0.0, 0.0, 0.0, 0.0, 0.0, 0.0, 0.0, 0.0, 0.0, 0.0, 0.0], vertical_mixing={'Akv_bak': 0.0, 'Akt_bak': [0.0, 0.0, 0.0, 0.0, 0.0, 0.0, 0.0, 0.0, 0.0, 0.0, 0.0, 0.0, 0.0, 0.0, 0.0, 0.0, 0.0, 0.0, 0.0, 0.0, 0.0, 0.0, 0.0, 0.0, 0.0, 0.0, 0.0, 0.0, 0.0, 0.0, 0.0, 0.0, 0.0, 0.0, 0.0, 0.0, 0.0]}, my_bak_mixing={'Akq_bak': 1e-05, 'q2nu2': 0.0, 'q2nu4': 0.0}, sss_correction=7.777, sst_correction=10.0, ubind=0.1, v_sponge=0.0)"""
        assert expected_repr == repr(romsruntimesettings), (
            f"expected \n{expected_repr}\n, got\n{repr(romsruntimesettings)}"
        )<|MERGE_RESOLUTION|>--- conflicted
+++ resolved
@@ -487,13 +487,8 @@
         -------
         - The lines in the written file match those in the reference file
         """
-<<<<<<< HEAD
-        romsruntimesettings.to_file(
-            Path(__file__).parent / "fixtures/fake_romsruntimesettings.in"
-=======
-        fake_romsruntimesettings.from_file(
+        romsruntimesettings.from_file(
             Path(__file__).parent / "fixtures/example_runtime_settings.in"
->>>>>>> daf2dfe4
         )
         romsruntimesettings.to_file(tmp_path / "test.in")
 
@@ -521,13 +516,8 @@
         """Test the ROMSRuntimeSettings.from_file method.
 
         This test compares the ROMSRuntimeSettings instance created from
-<<<<<<< HEAD
-        the reference file `fixtures/fake_romsruntimesettings.in` with the
+        the reference file `fixtures/example_runtime_settings.in` with the
         example instance returned by the `romsruntimesettings` fixture.
-=======
-        the reference file `fixtures/example_runtime_settings.in` with the
-        example instance returned by the `fake_romsruntimesettings` fixture.
->>>>>>> daf2dfe4
 
         Mocks and Fixtures
         ------------------
