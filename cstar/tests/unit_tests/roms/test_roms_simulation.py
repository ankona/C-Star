import logging
import re
from datetime import datetime
from pathlib import Path
from typing import Any, cast
from unittest.mock import MagicMock, PropertyMock, mock_open, patch

import pytest
import yaml

from cstar.base.additional_code import AdditionalCode
from cstar.base.external_codebase import ExternalCodeBase
from cstar.execution.handler import ExecutionStatus
from cstar.io.constants import SourceClassification
from cstar.marbl.external_codebase import MARBLExternalCodeBase
from cstar.roms import ROMSRuntimeSettings
from cstar.roms.discretization import ROMSDiscretization
from cstar.roms.external_codebase import ROMSExternalCodeBase
from cstar.roms.input_dataset import (
    ROMSBoundaryForcing,
    ROMSForcingCorrections,
    ROMSInitialConditions,
    ROMSInputDataset,
    ROMSModelGrid,
    ROMSRiverForcing,
    ROMSSurfaceForcing,
    ROMSTidalForcing,
)
from cstar.roms.simulation import ROMSSimulation
from cstar.system.environment import CStarEnvironment
from cstar.system.manager import cstar_sysmgr


class TestROMSSimulationInitialization:
    """Unit tests for initializing a `ROMSSimulation` instance.

    This test class verifies that the `ROMSSimulation` object is correctly initialized
    with required and optional parameters, handles errors appropriately, and assigns
    default values where necessary.

    Tests
    -----
    - `test_init`: Ensures correct assignment of attributes when all required parameters
      are provided.
    - `test_init_raises_if_no_discretization`: Verifies that a `ValueError` is raised
      if `discretization` is not provided.
    - `test_init_raises_if_no_runtime_code`: Verifies that a `ValueError` is raised
      if `runtime_code` is not provided.
    - `test_init_raises_if_no_compile_time_code`: Ensures a `NotImplementedError`
      is raised when `compile_time_code` is missing.
    - `test_default_codebase_assignment`: Confirms that default external codebases
      are correctly assigned if not explicitly provided.
    - `test_check_forcing_collection`: Confirms that an error is raised if forcing
      attributes corresponding to lists are incorrectly typed
    - `test_codebases`: Ensures the `codebases` property correctly returns the list
      of external codebases associated with the simulation.
    - `test_input_datasets`: Ensures the `input_datasets` property correctly returns
      a list of `ROMSInputDataset` instances.
    - `test_check_inputdataset_dates_warns_and_sets_start_date`:
      Test that `_check_inputdataset_dates` warns and overrides mismatched `start_date`
    - `test_check_inputdataset_dates_warns_and_sets_end_date`:
      Test that `_check_inputdataset_dates` warns and overrides mismatched `end_date`
    """

    def test_init(self, fake_romssimulation):
        """Test correct initialization of a `ROMSSimulation` instance.

        This test ensures that a `ROMSSimulation` object is properly instantiated
        when provided with all required parameters.

        Assertions
        ----------
        - Verifies that attributes match expected values.
        - Checks that private attributes related to execution remain `None` initially.

        Mocks & Fixtures
        ----------------
        - `fake_romssimulation` : Provides a pre-configured `ROMSSimulation` instance
          and its corresponding directory.
        """
        sim = fake_romssimulation

        assert sim.name == "ROMSTest"
        assert sim.directory.is_dir()
        assert sim.discretization.__dict__ == {
            "time_step": 60,
            "n_procs_x": 2,
            "n_procs_y": 3,
        }

<<<<<<< HEAD
        assert sim.codebase.source.location == "https://github.com/roms/repo.git"
        assert sim.codebase.source.checkout_target == "roms_branch"
=======
        assert sim.codebase.source_repo == "https://github.com/roms/repo.git"
        assert sim.codebase.checkout_target == "roms_branch"
>>>>>>> 65b8721c
        assert sim.runtime_code.source.location == str(sim.directory.parent)
        assert sim.runtime_code.subdir == "subdir/"
        assert sim.runtime_code.checkout_target == "main"
        assert sim.runtime_code.files == [
            "file1",
            "file2.in",
            "marbl_in",
            "marbl_tracer_output_list",
            "marbl_diagnostic_output_list",
        ]
        assert sim.compile_time_code.source.location == str(sim.directory.parent)
        assert sim.compile_time_code.subdir == "subdir/"
        assert sim.compile_time_code.checkout_target == "main"
        assert sim.compile_time_code.files == ["file1.h", "file2.opt"]

<<<<<<< HEAD
        assert sim.marbl_codebase.source.location == "https://marbl.com/repo.git"
        assert sim.marbl_codebase.source.checkout_target == "v1"
=======
        assert sim.marbl_codebase.source_repo == "https://marbl.com/repo.git"
        assert sim.marbl_codebase.checkout_target == "v1"
>>>>>>> 65b8721c

        assert sim.start_date == datetime(2025, 1, 1)
        assert sim.end_date == datetime(2025, 12, 31)
        assert sim.valid_start_date == datetime(2024, 1, 1)
        assert sim.valid_end_date == datetime(2026, 1, 1)

        assert isinstance(sim.model_grid, ROMSModelGrid)
        assert sim.model_grid.source.location == "http://my.files/grid.nc"
        assert sim.model_grid.source.file_hash == "123"

        assert isinstance(sim.initial_conditions, ROMSInitialConditions)
        assert sim.initial_conditions.source.location == "http://my.files/initial.nc"
        assert sim.initial_conditions.source.file_hash == "234"

        assert isinstance(sim.tidal_forcing, ROMSTidalForcing)
        assert sim.tidal_forcing.source.location == "http://my.files/tidal.nc"
        assert sim.tidal_forcing.source.file_hash == "345"

        assert isinstance(sim.boundary_forcing, list)
        assert [isinstance(x, ROMSBoundaryForcing) for x in sim.boundary_forcing]
        assert sim.boundary_forcing[0].source.location == "http://my.files/boundary.nc"
        assert sim.boundary_forcing[0].source.file_hash == "456"

        assert isinstance(sim.surface_forcing, list)
        assert [isinstance(x, ROMSSurfaceForcing) for x in sim.surface_forcing]
        assert sim.surface_forcing[0].source.location == "http://my.files/surface.nc"
        assert sim.surface_forcing[0].source.file_hash == "567"

        # Uninitialized at outset/private
        assert sim.exe_path is None
        assert sim._exe_hash is None
        assert sim._execution_handler is None

    def test_init_raises_if_no_discretization(self, tmp_path):
        """Ensure that `ROMSSimulation` raises a `ValueError` if no discretization is
        provided.

        This test verifies that an attempt to instantiate `ROMSSimulation` without
        a required `discretization` parameter results in a `ValueError`.

        Assertions
        ----------
        - Ensures that a `ValueError` is raised when `discretization=None`.

        Mocks & Fixtures
        ----------------
        - `tmp_path` : A temporary directory fixture provided by `pytest` for
          safely testing file system interactions.
        """
        with pytest.raises(ValueError, match="could not find 'discretization' entry"):
            ROMSSimulation(
                name="test",
                directory=tmp_path,
                discretization=None,
                runtime_code=AdditionalCode(location="some/dir"),
                compile_time_code=AdditionalCode(location="some/dir"),
                start_date="2012-01-01",
                end_date="2012-01-02",
                valid_start_date="2012-01-01",
                valid_end_date="2012-01-02",
            )

    def test_init_raises_if_no_runtime_code(self, tmp_path):
        """Ensure that `ROMSSimulation` raises a `ValueError` if no runtime code is
        provided.

        This test checks that instantiating `ROMSSimulation` without a `runtime_code`
        parameter results in a `ValueError` with an expected message substring.

        Assertions
        ----------
        - Ensures that a `ValueError` is raised when `runtime_code=None`.

        Mocks & Fixtures
        ----------------
        - `tmp_path` : A temporary directory fixture provided by `pytest` for
          safely testing file system interactions.
        """
        with pytest.raises(ValueError, match="could not find 'runtime_code' entry"):
            ROMSSimulation(
                name="test",
                directory=tmp_path,
                discretization=ROMSDiscretization(time_step=60),
                runtime_code=None,
                compile_time_code=AdditionalCode(location="some/dir"),
                start_date="2012-01-01",
                end_date="2012-01-02",
                valid_start_date="2012-01-01",
                valid_end_date="2012-01-02",
            )

    def test_init_raises_if_no_compile_time_code(self, tmp_path):
        """Test `ROMSSimulation` raises a `NotImplementedError` if no compile-time code
        is provided.

        This test verifies that attempting to instantiate `ROMSSimulation` without a
        `compile_time_code` parameter results in a `NotImplementedError`. The error message
        should indicate that the `compile_time_code` entry is missing.

        Assertions
        ----------
        - Ensures that a `NotImplementedError` is raised when `compile_time_code=None`.

        Mocks & Fixtures
        ----------------
        - `tmp_path` : A temporary directory fixture provided by `pytest` for
          safely testing file system interactions.
        """
        with pytest.raises(
            NotImplementedError, match="could not find a 'compile_time_code' entry"
        ):
            ROMSSimulation(
                name="test",
                directory=tmp_path,
                discretization=ROMSDiscretization(time_step=60),
                runtime_code=AdditionalCode(location="some/dir"),
                compile_time_code=None,
                start_date="2012-01-01",
                end_date="2012-01-02",
                valid_start_date="2012-01-01",
                valid_end_date="2012-01-02",
            )

    def test_default_codebase_assignment(self, tmp_path, caplog):
        """Ensure `ROMSSimulation` reverts to default codebases when not provided.

        This test verifies that if no `codebase` or `marbl_codebase` is explicitly
        passed to `ROMSSimulation`, the instance correctly assigns default values.

        Assertions
        ----------
        - An information message is logged
        - Ensures that `sim.codebase` is an instance of `ROMSExternalCodeBase`.
        - Ensures that `sim.codebase.source_repo` and `sim.codebase.checkout_target` match
          the default ROMS repository settings.
        - Ensures that `sim.marbl_codebase` is an instance of `MARBLExternalCodeBase`.
        - Ensures that `sim.marbl_codebase.source_repo` and `sim.marbl_codebase.checkout_target`
          match the default MARBL repository settings.
        - A `UserWarning` is issued when no explicit MARBL codebase is provided.

        Mocks & Fixtures
        ----------------
        - tmp_path (pathlib.Path)
            Builtin fixture providing a temporary filepath
        - caplog (pytest.LogCaptureFixture)
            Builtin fixture capturing log messages
        """
        sim = ROMSSimulation(
            name="test",
            directory=tmp_path,
            discretization=ROMSDiscretization(time_step=60),
            runtime_code=AdditionalCode(
                location="some/dir",
                files=[
                    "roms.in",
                ],
            ),
            compile_time_code=AdditionalCode(location="some/dir"),
            start_date="2012-01-01",
            end_date="2012-01-02",
            valid_start_date="2012-01-01",
            valid_end_date="2012-01-02",
        )
        caplog.set_level(logging.INFO, logger=sim.log.name)
        assert "default codebase will be used" in caplog.text

        assert isinstance(sim.codebase, ROMSExternalCodeBase)
        assert (
            sim.codebase.source.location
            == "https://github.com/CWorthy-ocean/ucla-roms.git"
        )
        assert sim.codebase.source.checkout_target == "main"

        assert sim.marbl_codebase is None

    def test_find_dotin_file(self, fake_romssimulation):
        """Test that the `_find_dotin_file` helper function correctly finds and sets the
        `_in_file` non-public attribute to the `.in` file.
        """
        sim = fake_romssimulation
        assert sim._in_file == "file2.in"

    def test_find_dotin_file_raises_if_no_dot_in_files(self, fake_romssimulation):
        """Test that the `_find_dotin_file` helper function correctly raises a
        ValueError if a single `.in` file is not found.
        """
        sim = fake_romssimulation
        sim.runtime_code = AdditionalCode(
            location="some/dir", files=["no", "dotin.files", "here"]
        )
        with pytest.raises(RuntimeError):
            sim._find_dotin_file()

    @pytest.mark.parametrize(
        "attrname, expected_type_name",
        [
            ("surface_forcing", "ROMSSurfaceForcing"),
            ("boundary_forcing", "ROMSBoundaryForcing"),
            ("forcing_corrections", "ROMSForcingCorrections"),
        ],
    )
    def test_check_forcing_collection(
        self, tmp_path: Path, attrname: str, expected_type_name: str
    ) -> None:
        """Ensure a TypeError is raised when attributes of ROMSSimulation that should be
        lists of ROMSInputDatasets (e.g., ROMSSurfaceForcing, ROMSBoundaryForcing,
        ROMSForcingCorrections) are not.

        Parameters
        ----------
        attrname : str
            The attribute being checked (e.g., "surface_forcing").
        expected_type_name : str
            The name of the expected input dataset class for elements of the attribute.

        Assertions
        ----------
        - A `TypeError` is raised when attributes that should be lists of ROMSInputDatasets
          are incorrectly set to other types.

        Mocks & Fixtures
        ----------------
        tmp_path : Path
            Temporary directory fixture provided by `pytest` for safely
            testing file system interactions.
        """
        expected_msg = f"must be a list of {expected_type_name} instances"
        test_args = cast(dict[str, Any], {attrname: ["this", "is", "not", "valid"]})

        with pytest.raises(TypeError) as exception_info:
            ROMSSimulation(
                name="test",
                directory=tmp_path,
                discretization=ROMSDiscretization(time_step=60),
                codebase=ROMSExternalCodeBase(),
                runtime_code=AdditionalCode(location="some/dir"),
                compile_time_code=AdditionalCode(location="some/dir"),
                start_date="2012-01-01",
                end_date="2012-01-02",
                valid_start_date="2012-01-01",
                valid_end_date="2012-01-02",
                **test_args,
            )

            assert expected_msg in str(exception_info.value)

    def test_codebases(self, fake_romssimulation):
        """Test that the `codebases` property correctly lists the `ExternalCodeBase`
        instances.

        This test verifies that the `codebases` property returns a list containing
        both the ROMS and MARBL external codebases associated with the `ROMSSimulation`
        instance.

        Assertions
        ----------
        - `codebases` is a list.
        - The first element in the list is an instance of `ROMSExternalCodeBase`.
        - The second element in the list is an instance of `MARBLExternalCodeBase`.

        Mocks & Fixtures
        ----------------
        - `fake_romssimulation` : A fixture providing an initialized
          `ROMSSimulation` instance.
        """
        sim = fake_romssimulation
        assert isinstance(sim.codebases, list)
        assert isinstance(sim.codebases[0], ROMSExternalCodeBase)
        assert isinstance(sim.codebases[1], MARBLExternalCodeBase)
        assert sim.codebases[0] == sim.codebase
        assert sim.codebases[1] == sim.marbl_codebase

    @patch.object(ROMSInputDataset, "path_for_roms")
    def test_forcing_paths(self, mock_path_for_roms, fake_romssimulation):
        """Test that the `_forcing_paths` property correctly takes any forcing-related
        InputDatasets associated with the ROMSSimulation and returns a list of paths to
        the relevant forcing files.
        """
        sim = fake_romssimulation
        fake_paths = [
            Path("tidal.nc"),
            [Path("surface.nc"), Path("surface2.nc")],
            Path("boundary.nc"),
            Path("sw_corr.nc"),
        ]
        datasets = [
            sim.tidal_forcing,
            sim.surface_forcing,
            sim.boundary_forcing,
            sim.forcing_corrections,
        ]

        # Set at least one forcing type to None to check handling
        sim.river_forcing = None

        # Set working paths of forcing types to fake paths
        for ds, fake_path in zip(datasets, fake_paths):
            for d in ds if isinstance(ds, list) else [ds]:
                d.path_for_roms = fake_path

        # Flatten list of fake paths (contains a list as an entry)
        flat_paths = [
            i
            for item in fake_paths
            for i in (item if isinstance(item, list) else [item])
        ]
        assert sim._forcing_paths == flat_paths

    def test_forcing_paths_raises_if_path_missing(self, fake_romssimulation):
        sim = fake_romssimulation
        with pytest.raises(FileNotFoundError):
            sim._forcing_paths

    def test_n_time_steps(self, fake_romssimulation):
        sim = fake_romssimulation

        assert sim._n_time_steps == 524160
        pass

    @patch("cstar.roms.simulation.ROMSRuntimeSettings.from_file")
    @patch.object(ROMSSimulation, "_forcing_paths", new_callable=PropertyMock)
    @patch.object(ROMSInitialConditions, "path_for_roms", new_callable=PropertyMock)
    @patch.object(ROMSModelGrid, "path_for_roms", new_callable=PropertyMock)
    def test_roms_runtime_settings(
        self,
        mock_grid_path,
        mock_ini_path,
        mock_forcing_paths,
        mock_from_file,
        fake_romssimulation,
    ):
        """Test that the ROMSSimulation.runtime_settings property correctly returns a
        modified ROMSRuntimeSettings instance containing a combination of parameters
        (mock) read from a file and those overriden by the ROMSSimulation itself (e.g.
        number of timesteps).

        Assertions
        ----------
        - Asserts any parameters overriden by ROMSSimulation attributes are correctly set
        - Asserts that the `marbl_biogeochemistry` entry is None for an alternate
          ROMSSimulation instance where the `runtime_code` attribute corresponds to a single
          (`.in`) file

        Fixtures
        --------
        fake_romssimulation: ROMSSimulation
           A pytest fixture returning a common, example ROMSSimulation instance.

        Mocks
        -----
        mock_forcing_paths: PropertyMock
           Mocks the output of the `ROMSSimulation._forcing_paths` property to return a
           list of imitation forcing filepaths
        mock_from_file: unittest.mock.MagicMock
           Mock the output of ROMSRuntimeSettings.from_file to return a basic, mocked
           ROMSRuntimeSettings instance.
        """
        sim = fake_romssimulation

        # Stop complaints about missing local paths:
        sim.runtime_code.working_path = Path("my_code/")
        # sim.model_grid.working_path = Path("grid.nc")
        # sim.initial_conditions.working_path = Path("ini.nc")

        # mock_roms_path.side_effect = [[Path("grid.nc"),],[Path("ini.nc"),]]
        mock_grid_path.return_value = [
            Path("grid.nc"),
        ]
        mock_ini_path.return_value = [
            Path("fake_ini.nc"),
        ]

        mock_forcing_paths.return_value = [Path("forcing1.nc"), Path("forcing2.nc")]

        mock_settings = ROMSRuntimeSettings(
            title={"title": "test_settings"},
            time_stepping={"ntimes": 100, "dt": 0, "ndtfast": 1, "ninfo": 1},
            bottom_drag={"rdrg": 100, "rdrg2": 10, "zob": 1},
            initial={"nrrec": 2, "ininame": Path("fake_ini.nc")},
            forcing={"filenames": [Path("forcing1.nc"), Path("forcing2.nc")]},
            output_root_name={"output_root_name": "TEST"},
        )

        mock_from_file.return_value = mock_settings

        tested_settings = sim.roms_runtime_settings

        assert tested_settings.title.title == "test_settings"
        assert tested_settings.time_stepping.dt == sim.discretization.time_step
        assert tested_settings.time_stepping.ntimes == sim._n_time_steps
        assert tested_settings.grid.grid == sim.model_grid.path_for_roms[0]
        assert tested_settings.initial.nrrec == 2
        assert (
            tested_settings.initial.ininame == sim.initial_conditions.path_for_roms[0]
        )
        assert tested_settings.forcing.filenames == sim._forcing_paths
        assert (
            tested_settings.marbl_biogeochemistry.marbl_namelist_fname
            == sim.runtime_code.working_path / "marbl_in"
        )
        assert (
            tested_settings.marbl_biogeochemistry.marbl_tracer_list_fname
            == sim.runtime_code.working_path / "marbl_tracer_output_list"
        )
        assert (
            tested_settings.marbl_biogeochemistry.marbl_diag_list_fname
            == sim.runtime_code.working_path / "marbl_diagnostic_output_list"
        )

        # Test with no MARBL files:
        sim.runtime_code = AdditionalCode(location="nowhere", files="onefile.in")
        sim.runtime_code.working_path = Path("my_code/")
        assert sim.roms_runtime_settings.marbl_biogeochemistry is None

        # Test with no grid:
        sim.model_grid = None
        assert sim.roms_runtime_settings.grid is None

    def test_roms_runtime_settings_raises_if_no_runtime_code_working_path(
        self, fake_romssimulation
    ):
        """Test that the ROMSSimulation.runtime_settings property correctly raises a
        ValueError if there is no local `.in` file from which to create a base
        ROMSRuntimeSettings instance.

        Assertions
        ----------
        - A ValueError is raised if the `.in` file is missing

        Fixtures
        --------
        fake_romssimulation: ROMSSimulation
           A pytest fixture returning a common, example ROMSSimulation instance.
        """
        sim = fake_romssimulation
        with pytest.raises(
            ValueError, match="Cannot access runtime settings without local `.in` file."
        ):
            sim.roms_runtime_settings

    def test_input_datasets(self, fake_romssimulation):
        """Test that the `input_datasets` property returns the correct list of
        `ROMSInputDataset` instances.

        This test ensures that `input_datasets` correctly aggregates all input datasets
        associated with the simulation, including the model grid, initial conditions,
        tidal forcing, boundary forcing, and surface forcing.

        Assertions
        ----------
        - The `input_datasets` property returns a list containing:
          - `model_grid`
          - `initial_conditions`
          - `tidal_forcing`
          - All entries in `boundary_forcing`
          - All entries in `surface_forcing`
        - The order of elements in the list matches the expected order.

        Mocks & Fixtures
        ----------------
        - `fake_romssimulation` : A fixture providing an initialized
          `ROMSSimulation` instance.
        """
        sim = fake_romssimulation
        mg = sim.model_grid
        ic = sim.initial_conditions
        td = sim.tidal_forcing
        rf = sim.river_forcing
        bc = sim.boundary_forcing[0]
        sf = sim.surface_forcing[0]
        fc = sim.forcing_corrections[0]

        assert sim.input_datasets == [mg, ic, td, rf, bc, sf, fc]

    @pytest.mark.parametrize(
        "start_date, valid_start_date, end_date, valid_end_date, substring",
        [
            (
                "1992-02-11",
                "1993-05-15",
                "2000-01-01",
                "2000-01-01",
                "before the earliest",
            ),
            (
                "1992-02-11",
                "1992-02-11",
                "2001-01-01",
                "2000-01-01",
                "after the latest",
            ),
            ("1993-05-15", "1900-01-01", "1992-02-11", "2000-01-01", "after end_date"),
        ],
    )
    def test_validate_date_range(
        self,
        tmp_path,
        start_date,
        valid_start_date,
        end_date,
        valid_end_date,
        substring,
    ):
        """Test the _validate_date_range function.

        This test ensures the _validate_date_range function correctly raises
        a ValueError in each of the following cases:
        - The start date is before the valid_start_date
        - The end date is after the valid_end_date
        - The start date is after the end date


        Parameters
        ----------
        start_date : str
           The requested simulation start date.
        valid_start_date : str
           The earliest valid start date for the simulation.
        end_date : str
           The requested simulation end date.
        valid_end_date : str
           The latest valid end date for the simulation.
        substring : str
           A substring expected to be found in the raised error message.

        Mocks & Fixtures
        ----------------
        - `tmp_path` : A pytest fixture providing a temporary directory for filesystem-safe tests.

        Assertions
        ----------
        - Checks that `ROMSSimulation` raises a `ValueError` when the provided dates are invalid.
        - Asserts that the error message contains a specific substring identifying the issue.
        """
        with pytest.raises(ValueError) as exception_info:
            ROMSSimulation(
                name="test",
                directory=tmp_path,
                runtime_code=[],
                compile_time_code=[],
                discretization=ROMSDiscretization(time_step=1),
                start_date=start_date,
                end_date=end_date,
                valid_start_date=valid_start_date,
                valid_end_date=valid_end_date,
            )

            assert substring in str(exception_info.value)

    def test_check_inputdataset_dates_warns_and_sets_start_date(
        self, fake_romssimulation, caplog
    ):
        """Test that `_check_inputdataset_dates` warns and overrides mismatched
        `start_date`.

        This test ensures that when an input dataset (with `source_type='yaml'`) defines a
        `start_date` that differs from the simulation's `start_date`, a `UserWarning` is issued,
        and the input dataset's `start_date` is overwritten.

        Mocks & Fixtures
        ----------------
        fake_romssimulation (cstar.roms.ROMSSimulation)
            Provides a `ROMSSimulation` instance.
        caplog (pytest.LogCaptureFixture)
            Builtin fixture to capture log messages

        Assertions
        ----------
        - A warning is logged
        - The input dataset's `start_date` is set to match the simulation's `start_date`.
        """
        sim = fake_romssimulation
        caplog.set_level(logging.INFO, logger=sim.log.name)

        sim.river_forcing = ROMSInitialConditions(
            location="http://dodgyyamls4u.ru/riv.yaml", start_date="1999-01-01"
        )

        sim._check_inputdataset_dates()

        assert sim.river_forcing.start_date == sim.start_date
        assert "does not match ROMSSimulation.start_date" in caplog.text

    def test_check_inputdataset_dates_warns_and_sets_end_date(
        self, fake_romssimulation, caplog
    ):
        """Test that `_check_inputdataset_dates` warns and overrides mismatched
        `end_date`.

        This test ensures that for non-initial-condition datasets with `source_type='yaml'`,
        a `UserWarning` is issued and the `end_date` is corrected if it differs from the
        simulation's `end_date`.

        Mocks & Fixtures
        ----------------
        fake_romssimulation (cstar.roms.ROMSSimulation)
            Provides a `ROMSSimulation` instance.
        caplog (pytest.LogCaptureFixture)
            Builtin fixture capturing output logs

        Assertions
        ----------
        - An appropriate warning message is logged
        - The input dataset's `end_date` is updated to match the simulation's `end_date`.
        """
        sim = fake_romssimulation
        caplog.set_level(logging.INFO, logger=sim.log.name)
        sim.river_forcing = ROMSRiverForcing(
            location="http://dodgyyamls4u.ru/riv.yaml", end_date="1999-12-31"
        )

        sim._check_inputdataset_dates()
        assert "does not match ROMSSimulation.end_date" in caplog.text
        assert sim.river_forcing.end_date == sim.end_date

    @patch(
        "cstar.roms.simulation.ROMSInputDataset.source_partitioning",
        new_callable=PropertyMock,
    )
    def test_check_inputdataset_partitioning(
        self, mock_source_partitioning, fake_romssimulation
    ):
        mock_source_partitioning.return_value = (120, 360)
        with pytest.raises(ValueError, match="Cannot instantiate ROMSSimulation"):
            sim = fake_romssimulation
            sim._check_inputdataset_partitioning()


class TestStrAndRepr:
    """Test class for the `__str__`, `__repr__`, and `tree` methods of `ROMSSimulation`.

    This test suite ensures that the string representations and tree structure output
    of `ROMSSimulation` instances are correctly formatted and contain the expected
    information.

    Tests
    -----
    - `test_str()`: Verifies that the `__str__` method outputs a well-formatted summary
      of the `ROMSSimulation` instance, including attributes such as name, directory,
      dates, discretization settings, codebases, input datasets, and setup status.
    - `test_repr()`: Ensures that the `__repr__` method provides a valid Python
      expression that reconstructs the `ROMSSimulation` instance with all its attributes.
    - `test_tree()`: Confirms that the `tree` method correctly formats a hierarchical
      directory structure representing runtime code, compile-time code, and input datasets.

    Mocks & Fixtures
    ----------------
    - `fake_romssimulation`: A fixture providing an initialized `ROMSSimulation`
      instance with a populated directory structure.
    """

    @patch.object(AdditionalCode, "exists_locally", new_callable=PropertyMock)
    @patch.object(ROMSSimulation, "roms_runtime_settings", new_callable=PropertyMock)
    def test_str(self, mock_runtime_settings, mock_exists_locally, fake_romssimulation):
        """Test the `__str__` method of `ROMSSimulation`.

        Ensures that calling `str()` on a `ROMSSimulation` instance produces a properly
        formatted string containing key attributes, including name, directory, dates,
        discretization settings, codebases, input datasets, and setup status.

        The expected output is compared against a predefined string representation.

        Mocks & Fixtures
        ----------------
        - `mock_runtime_settings` : mocked ROMRuntimeSettings instance
        - `mock_exists_locally` : mocks ROMSSimulation.runtime_code.exists_locally so
           ROMSRuntimeSettings are included in the __str__
        - `fake_romssimulation` : A fixture providing an initalized `ROMSSimulation`
           instance

        Assertions
        ----------
        - The string representation matches a predefined string.
        """
        sim = fake_romssimulation

        mock_settings = ROMSRuntimeSettings(
            title={"title": "test_settings"},
            time_stepping={"ntimes": 100, "dt": 0, "ndtfast": 1, "ninfo": 1},
            bottom_drag={"rdrg": 100, "rdrg2": 10, "zob": 1},
            initial={"nrrec": 2, "ininame": Path("fake_ini.nc")},
            forcing={"filenames": [Path("forcing1.nc"), Path("forcing2.nc")]},
            output_root_name={"output_root_name": "TEST"},
        )

        mock_runtime_settings.return_value = mock_settings

        expected_str = f"""\
ROMSSimulation
--------------
Name: ROMSTest
Directory: {sim.directory}
Start date: 2025-01-01 00:00:00
End date: 2025-12-31 00:00:00
Valid start date: 2024-01-01 00:00:00
Valid end date: 2026-01-01 00:00:00

Discretization: ROMSDiscretization(time_step = 60, n_procs_x = 2, n_procs_y = 3)

Code:
Codebase: ROMSExternalCodeBase instance (query using ROMSSimulation.codebase)
Runtime code: AdditionalCode instance with 5 files (query using ROMSSimulation.runtime_code)
Compile-time code: AdditionalCode instance with 2 files (query using ROMSSimulation.compile_time_code)
Runtime Settings: ROMSRuntimeSettings instance (query using ROMSSimulation.roms_runtime_settings)

MARBL Codebase: MARBLExternalCodeBase instance (query using ROMSSimulation.marbl_codebase)

Input Datasets:
Model grid: <ROMSModelGrid instance>
Initial conditions: <ROMSInitialConditions instance>
Tidal forcing: <ROMSTidalForcing instance>
River forcing: <ROMSRiverForcing instance>
Surface forcing: <list of 1 ROMSSurfaceForcing instances>
Boundary forcing: <list of 1 ROMSBoundaryForcing instances>
Forcing corrections: <list of 1 ROMSForcingCorrections instances>

Is setup: False"""

        assert sim.__str__() == expected_str

    def test_repr(self, fake_romssimulation):
        """Test the `__repr__` method of `ROMSSimulation`.

        Ensures that calling `repr()` on a `ROMSSimulation` instance returns a
        properly formatted string representation that includes all key attributes.
        This output should be a valid Python expression that can be used to
        reconstruct the instance.

        The expected output is compared against a predefined representation.

        Parameters
        ----------
        fake_romssimulation : fixture
            A fixture providing an initialized `ROMSSimulation` instance.

        Assertions
        ----------
        - The string representation matches a predefined string.
        """
        sim = fake_romssimulation
        expected_repr = f"""\
ROMSSimulation(
name = ROMSTest,
directory = {sim.directory},
start_date = 2025-01-01 00:00:00,
end_date = 2025-12-31 00:00:00,
valid_start_date = 2024-01-01 00:00:00,
valid_end_date = 2026-01-01 00:00:00,
discretization = ROMSDiscretization(time_step = 60, n_procs_x = 2, n_procs_y = 3),
codebase = <ROMSExternalCodeBase instance>,
runtime_code = <AdditionalCode instance>,
compile_time_code = <AdditionalCode instance>
model_grid = <ROMSModelGrid instance>,
initial_conditions = <ROMSInitialConditions instance>,
tidal_forcing = <ROMSTidalForcing instance>,
river_forcing = <ROMSRiverForcing instance>,
surface_forcing = <list of 1 ROMSSurfaceForcing instances>,
boundary_forcing = <list of 1 ROMSBoundaryForcing instances>,
forcing_corrections = <list of 1 ROMSForcingCorrections instances>
)"""
        assert expected_repr == sim.__repr__()

    def test_tree(self, fake_romssimulation, log: logging.Logger):
        """Test the `tree` method of `ROMSSimulation`.

        Ensures that calling `tree()` on a `ROMSSimulation` instance correctly
        returns a hierarchical string representation of the simulation's directory
        structure, including runtime code, compile-time code, and input datasets.

        Parameters
        ----------
        fake_romssimulation : fixture
            A fixture providing an initialized `ROMSSimulation` instance.

        Assertions
        ----------
        - The output of tree() matches a predefined string
        """
        sim = fake_romssimulation
        expected_tree = f"""\
{sim.directory}
└── ROMS
    ├── input_datasets
    │   ├── grid.nc
    │   ├── initial.nc
    │   ├── tidal.nc
    │   ├── river.nc
    │   ├── boundary.nc
    │   ├── surface.nc
    │   └── sw_corr.nc
    ├── runtime_code
    │   ├── file1
    │   ├── file2.in
    │   ├── marbl_in
    │   ├── marbl_tracer_output_list
    │   └── marbl_diagnostic_output_list
    └── compile_time_code
        ├── file1.h
        └── file2.opt
"""

        assert sim.tree() == expected_tree


class TestToAndFromDictAndBlueprint:
    """Tests for the `to_dict`, `from_dict`, `to_blueprint`, and `from_blueprint`
    methods of `ROMSSimulation`.

    This test suite ensures that `ROMSSimulation` instances can be correctly serialized
    to dictionaries and YAML blueprints, and that they can be reconstructed accurately
    from these representations.

    Tests
    -----
    - `test_to_dict`:
        Ensures that calling `to_dict()` produces a dictionary with the correct structure
        and expected key-value pairs.
    - `test_from_dict`:
        Verifies that `from_dict()` reconstructs a `ROMSSimulation` instance that matches
        the original.
    - `test_from_dict_with_single_forcing_entries`:
        Tests that `from_dict()` correctly handles boundary and surface forcing data
        when they are represented as dictionaries instead of lists.
    - `test_dict_roundtrip`:
        Ensures that a `ROMSSimulation` instance serialized with `to_dict()` and
        reconstructed with `from_dict()` retains all properties.
    - `test_to_blueprint`:
        Verifies that `to_blueprint()` correctly writes a YAML file with the expected
        simulation data.
    - `test_from_blueprint_valid_file`:
        Tests `from_blueprint()` with a valid local YAML file.
    - `test_from_blueprint_invalid_filetype`:
        Ensures `from_blueprint()` raises an error when given a non-YAML file.
    - `test_from_blueprint_url`:
        Verifies that `from_blueprint()` correctly loads a YAML blueprint from a URL.
    - `test_blueprint_roundtrip`:
        Ensures that a `ROMSSimulation` instance serialized with `to_blueprint()` and
        reconstructed with `from_blueprint()` retains all properties.
    """

<<<<<<< HEAD
    def setup_method(self):
        """Sets a common dictionary representation of the ROMSSimulation instance
        associated with the `fake_romssimulation` fixture to be used across tests in
        this class.
        """
        self.example_simulation_dict = {
            "name": "ROMSTest",
            "valid_start_date": datetime(2024, 1, 1, 0, 0),
            "valid_end_date": datetime(2026, 1, 1, 0, 0),
            "codebase": {
                "source_repo": "https://github.com/roms/repo.git",
                "checkout_target": "roms_branch",
            },
            "discretization": {"time_step": 60, "n_procs_x": 2, "n_procs_y": 3},
            "runtime_code": {
                "location": "some/dir",
                "subdir": "subdir/",
                "checkout_target": "main",
                "files": [
                    "file1",
                    "file2.in",
                    "marbl_in",
                    "marbl_tracer_output_list",
                    "marbl_diagnostic_output_list",
                ],
            },
            "compile_time_code": {
                "location": "some/dir",
                "subdir": "subdir/",
                "checkout_target": "main",
                "files": ["file1.h", "file2.opt"],
            },
            "marbl_codebase": {
                "source_repo": "https://marbl.com/repo.git",
                "checkout_target": "v1",
            },
            "model_grid": {"location": "http://my.files/grid.nc", "file_hash": "123"},
            "initial_conditions": {
                "location": "http://my.files/initial.nc",
                "file_hash": "234",
            },
            "tidal_forcing": {
                "location": "http://my.files/tidal.nc",
                "file_hash": "345",
            },
            "river_forcing": {
                "location": "http://my.files/river.nc",
                "file_hash": "543",
            },
            "surface_forcing": [
                {"location": "http://my.files/surface.nc", "file_hash": "567"}
            ],
            "boundary_forcing": [
                {"location": "http://my.files/boundary.nc", "file_hash": "456"},
            ],
            "forcing_corrections": [
                {"location": "http://my.files/sw_corr.nc", "file_hash": "890"}
            ],
        }

    def test_to_dict(self, fake_romssimulation):
=======
    def test_to_dict(self, fake_romssimulation, fake_romssimulation_dict):
>>>>>>> 65b8721c
        """Tests that `to_dict()` correctly represents a `ROMSSimulation` instance in a
        dictionary.

        This test ensures that the dictionary returned by `to_dict()` contains all expected
        key-value pairs unique to `ROMSSimulation` (excluding those inherited from `Simulation`,
        which are tested separately).

        Assertions
        --------------
        - The dictionary contains the correct MARBL codebase information.
        - The model grid, initial conditions, tidal forcing, boundary forcing, and
          surface forcing data match the expected values.

        Mocks & Fixtures
        ---------------------
        - `fake_romssimulation`: A fixture providing a pre-configured `ROMSSimulation` instance.
        """
        sim = fake_romssimulation
        tested_dict = sim.to_dict()
        target_dict = fake_romssimulation_dict

        assert tested_dict.get("marbl_codebase") == target_dict.get("marbl_codebase")
        assert tested_dict.get("model_grid") == target_dict.get("model_grid")
        assert tested_dict.get("initial_conditions") == target_dict.get(
            "initial_conditions"
        )
        assert tested_dict.get("tidal_forcing") == target_dict.get("tidal_forcing")
        assert tested_dict.get("boundary_forcing") == target_dict.get(
            "boundary_forcing"
        )
        assert tested_dict.get("surface_forcing") == target_dict.get("surface_forcing")

<<<<<<< HEAD
    def test_from_dict(self, fake_romssimulation, mock_source_data_factory):
=======
    def test_from_dict(
        self,
        fake_romssimulation,
        fake_romssimulation_dict,
    ):
>>>>>>> 65b8721c
        """Tests that `from_dict()` correctly reconstructs a `ROMSSimulation` instance.

        This test verifies that calling `from_dict()` with a valid simulation dictionary
        results in an instance matching the expected `ROMSSimulation`.

        Assertions
        --------------
        - The reconstructed instance matches the expected instance byte-for-byte.
        - The properties of the new instance are identical to the expected instance.

        Mocks & Fixtures
        ---------------------
        - mock_source_data_factory: A fixture to return a custom mocked SourceData instance
        - `Fake_romssimulation`: A fixture providing a pre-configured `ROMSSimulation` instance.
        - mock_source_data_factory: A fixture to return a custom mocked SourceData instance
        """
        sim = fake_romssimulation
<<<<<<< HEAD
        sim_dict = self.example_simulation_dict
=======
        sim_dict = fake_romssimulation_dict

        sim2 = ROMSSimulation.from_dict(
            sim_dict,
            directory=sim.directory,
            start_date=sim.start_date,
            end_date=sim.end_date,
        )
>>>>>>> 65b8721c

        marbl_codebase_sourcedata = mock_source_data_factory(
            classification=SourceClassification.REMOTE_REPOSITORY,
            location=sim_dict["marbl_codebase"]["source_repo"],
            identifier=sim_dict["marbl_codebase"]["checkout_target"],
        )
        roms_codebase_sourcedata = mock_source_data_factory(
            classification=SourceClassification.REMOTE_REPOSITORY,
            location=sim_dict["codebase"]["source_repo"],
            identifier=sim_dict["codebase"]["checkout_target"],
        )
        with patch(
            "cstar.base.external_codebase.SourceData",
            side_effect=[roms_codebase_sourcedata, marbl_codebase_sourcedata],
        ):
            sim2 = ROMSSimulation.from_dict(
                sim_dict,
                directory=sim.directory,
                start_date=sim.start_date,
                end_date=sim.end_date,
            )

<<<<<<< HEAD
            assert sim2.to_dict() == sim_dict

            # assert pickle.dumps(sim2) == pickle.dumps(sim), "Instances are not identical"
            # NOTE:
            # 1.
            # As more classes utilise SourceData to manage their sources, mocks for this
            # test will become more complex. It may be worth moving it to an integration test.
            # 2.
            # The pickle.dumps comparison is commented due to the use of a mock on SourceData
            # realistically only _SourceInspector needs to be mocked, as it holds the
            # majority of the logic, but ir is still stored
            # as an attribute on SourceData anyway.  Perhaps that should not be the case.

    def test_from_dict_with_single_forcing_entries(
        self, mock_source_data_factory, tmp_path
=======
        assert sim2.to_dict() == sim_dict

    def test_from_dict_with_single_forcing_entries(
        self,
        fake_romssimulation_dict_no_forcing_lists,
        tmp_path,
>>>>>>> 65b8721c
    ):
        """Tests that `from_dict()` works with single surface and boundary forcing or
        forcing correction entries.

        This test ensures that when `surface_forcing` and `boundary_forcing` are provided
        as dictionaries (instead of lists), they are correctly converted into lists of
        `ROMSSurfaceForcing` and `ROMSBoundaryForcing` instances.

        Assertions
        ----------
        - The `boundary_forcing` attribute is a list.
        - The `surface_forcing` attribute is a list.
        - The `forcing_corrections` attribute is a list
        - Each item in `boundary_forcing` is an instance of `ROMSBoundaryForcing`.
        - Each item in `surface_forcing` is an instance of `ROMSSurfaceForcing`.
        - Each item in `forcing_corrections` is an instance of `ROMSForcingCorrections`.
        - The properties of the reconstructed instances match the input data.

        Mocks & Fixtures
        ----------------
        - mock_source_data_factory: A fixture to return a custom mocked SourceData instance
        - `tmp_path`: A pytest fixture providing a temporary directory for testing.
        """
<<<<<<< HEAD
        sim_dict = self.example_simulation_dict.copy()
        sim_dict["surface_forcing"] = {
            "location": "http://my.files/surface.nc",
            "file_hash": "567",
        }
        sim_dict["boundary_forcing"] = {
            "location": "http://my.files/boundary.nc",
            "file_hash": "456",
        }
        sim_dict["forcing_corrections"] = {
            "location": "http://my.files/sw_corr.nc",
            "file_hash": "345",
        }
        marbl_codebase_sourcedata = mock_source_data_factory(
            classification=SourceClassification.REMOTE_REPOSITORY,
            location=sim_dict["marbl_codebase"]["source_repo"],
            identifier=sim_dict["marbl_codebase"]["checkout_target"],
        )
        roms_codebase_sourcedata = mock_source_data_factory(
            classification=SourceClassification.REMOTE_REPOSITORY,
            location=sim_dict["codebase"]["source_repo"],
            identifier=sim_dict["codebase"]["checkout_target"],
=======
        sim_dict = fake_romssimulation_dict_no_forcing_lists

        sim = ROMSSimulation.from_dict(
            sim_dict, directory=tmp_path, start_date="2024-01-01", end_date="2024-01-02"
>>>>>>> 65b8721c
        )
        with patch(
            "cstar.base.external_codebase.SourceData",
            side_effect=[roms_codebase_sourcedata, marbl_codebase_sourcedata],
        ):
            sim = ROMSSimulation.from_dict(
                sim_dict,
                directory=tmp_path,
                start_date="2024-01-01",
                end_date="2024-01-02",
            )

        assert isinstance(sim.boundary_forcing, list)
        assert [isinstance(x, ROMSBoundaryForcing) for x in sim.boundary_forcing]
        assert sim.boundary_forcing[0].source.location == "http://my.files/boundary.nc"
        assert sim.boundary_forcing[0].source.file_hash == "456"

        assert isinstance(sim.surface_forcing, list)
        assert [isinstance(x, ROMSSurfaceForcing) for x in sim.surface_forcing]
        assert sim.surface_forcing[0].source.location == "http://my.files/surface.nc"
        assert sim.surface_forcing[0].source.file_hash == "567"

        assert isinstance(sim.forcing_corrections, list)
        assert [isinstance(x, ROMSForcingCorrections) for x in sim.forcing_corrections]
        assert (
            sim.forcing_corrections[0].source.location == "http://my.files/sw_corr.nc"
        )
        assert sim.forcing_corrections[0].source.file_hash == "890"

    def test_dict_roundtrip(self, fake_romssimulation, mock_source_data_factory):
        """Tests that `to_dict()` and `from_dict()` produce consistent results.

        This test ensures that converting a `ROMSSimulation` instance to a dictionary
        and then reconstructing it using `from_dict()` results in an equivalent object.

        Assertions
        ----------
        - The dictionary produced by `to_dict()` matches the dictionary of the
          reconstructed instance from `from_dict()`, ensuring data integrity.

        Mocks & Fixtures
        ----------------
        - `fake_romssimulation`: A fixture providing a pre-configured `ROMSSimulation` instance.
        - mock_source_data_factory: A fixture to return a custom mocked SourceData instance
        """
        sim = fake_romssimulation
        sim_to_dict = sim.to_dict()
        marbl_codebase_sourcedata = mock_source_data_factory(
            classification=SourceClassification.REMOTE_REPOSITORY,
            location=sim_to_dict["marbl_codebase"]["source_repo"],
            identifier=sim_to_dict["marbl_codebase"]["checkout_target"],
        )
        roms_codebase_sourcedata = mock_source_data_factory(
            classification=SourceClassification.REMOTE_REPOSITORY,
            location=sim_to_dict["codebase"]["source_repo"],
            identifier=sim_to_dict["codebase"]["checkout_target"],
        )
        with patch(
            "cstar.base.external_codebase.SourceData",
            side_effect=[roms_codebase_sourcedata, marbl_codebase_sourcedata],
        ):
            sim_from_dict = sim.from_dict(
                simulation_dict=sim_to_dict,
                directory=sim.directory,
                start_date=sim.start_date,
                end_date=sim.end_date,
            )

        assert sim_from_dict.to_dict() == sim_to_dict

    def test_to_blueprint(self, fake_romssimulation):
        """Tests that `to_blueprint()` writes a `ROMSSimulation` dictionary to a YAML
        file.

        This test verifies that the `to_blueprint()` method writes a YAML file with
        the expected dictionary representation of the `ROMSSimulation` instance.

        Assertions
        ----------
        - `open()` is called once with the correct filename and write mode.
        - `yaml.dump()` is called with the dictionary representation of the simulation

        Mocks & Fixtures
        ----------------
        - `fake_romssimulation`: A fixture providing a pre-configured `ROMSSimulation` instance.
        - `mock_open`: A mock for Python's built-in `open()` function.
        - `mock_yaml_dump`: A mock for `yaml.dump()` to intercept and verify the YAML writing operation.
        """
        sim = fake_romssimulation
        mock_file_path = "mock_path.yaml"

        # Mock `open` and `yaml.dump`
        with (
            patch("builtins.open", mock_open()) as mock_file,
            patch("yaml.dump") as mock_yaml_dump,
        ):
            sim.to_blueprint(mock_file_path)

            mock_file.assert_called_once_with(mock_file_path, "w")

            mock_yaml_dump.assert_called_once_with(
                sim.to_dict(), mock_file(), default_flow_style=False, sort_keys=False
            )

    @patch("pathlib.Path.exists", return_value=True)
    @patch("builtins.open", new_callable=mock_open)
    def test_from_blueprint_valid_file(
<<<<<<< HEAD
        self, mock_open_file, mock_path_exists, tmp_path, mock_source_data_factory
=======
        self, mock_open_file, mock_path_exists, tmp_path, fake_romssimulation_dict
>>>>>>> 65b8721c
    ):
        """Tests that `from_blueprint()` correctly loads a `ROMSSimulation` from a valid
        YAML file.

        This test mocks the output of yaml.safe_load to return the expected dictionary
        and then verifies that this output is properly processed.

         Assertions
         ----------
         - The returned object is an instance of `ROMSSimulation`.
         - `open()` is called exactly once with the expected file path in read mode.

         Mocks & Fixtures
         ----------------
         - `mock_open_file`: Mocks the built-in `open()` function to simulate reading a YAML file.
         - `mock_path_exists`: Mocks `Path.exists()` to return `True`, ensuring the test bypasses file existence checks.
         - `tmp_path`: A temporary directory provided by `pytest` to simulate the blueprint file's location.
        """
<<<<<<< HEAD
        sim_dict = self.example_simulation_dict
        blueprint_path = tmp_path / "roms_blueprint.yaml"
        marbl_codebase_sourcedata = mock_source_data_factory(
            classification=SourceClassification.REMOTE_REPOSITORY,
            location=sim_dict["marbl_codebase"]["source_repo"],
            identifier=sim_dict["marbl_codebase"]["checkout_target"],
        )

        roms_codebase_sourcedata = mock_source_data_factory(
            classification=SourceClassification.REMOTE_REPOSITORY,
            location=sim_dict["codebase"]["source_repo"],
            identifier=sim_dict["codebase"]["checkout_target"],
        )

        with (
            patch("yaml.safe_load", return_value=sim_dict),
            patch(
                "cstar.base.external_codebase.SourceData",
                side_effect=[roms_codebase_sourcedata, marbl_codebase_sourcedata],
            ),
            patch(
                "cstar.roms.simulation.ROMSExternalCodeBase.is_configured",
                new_callable=PropertyMock,
                return_value=False,
            ),
            patch(
                "cstar.roms.simulation.MARBLExternalCodeBase.is_configured",
                new_callable=PropertyMock,
                return_value=False,
            ),
=======
        sim_dict = fake_romssimulation_dict
        blueprint_path = tmp_path / "roms_blueprint.yaml"
        with (
            patch("yaml.safe_load", return_value=sim_dict),
>>>>>>> 65b8721c
        ):
            sim = ROMSSimulation.from_blueprint(
                blueprint=str(blueprint_path),
                directory=tmp_path,
                start_date="2024-01-01",
                end_date="2025-01-01",
            )

        # Assertions
        assert isinstance(sim, ROMSSimulation)
        mock_open_file.assert_called_once_with(str(blueprint_path))

    @patch("pathlib.Path.exists", return_value=True)
    @patch(
        "builtins.open",
        new_callable=mock_open,
        read_data="name: TestROMS\ndiscretization:\n  time_step: 60",
    )
    def test_from_blueprint_invalid_filetype(
        self, mock_open_file, mock_path_exists, tmp_path, fake_romssimulation_dict
    ):
        """Tests that `from_blueprint()` raises a `ValueError` when given a non-YAML
        file.

        This test ensures that `from_blueprint()` enforces the expected file format by
        raising an error if the blueprint file does not have a `.yaml` extension.

        Assertions
        ----------
        - A `ValueError` is raised with the expected message.

        Mocks & Fixtures
        ----------------
        - `mock_open_file`: Mocks the built-in `open()` function to simulate reading a non-YAML file.
        - `mock_path_exists`: Mocks `Path.exists()` to return `True`, bypassing file existence checks.
        - `tmp_path`: A temporary directory provided by `pytest` to simulate the blueprint's location.
        """
        blueprint_path = tmp_path / "roms_blueprint.nc"

        with patch("yaml.safe_load", return_value=fake_romssimulation_dict):
            with pytest.raises(
                ValueError, match="C-Star expects blueprint in '.yaml' format"
            ):
                ROMSSimulation.from_blueprint(
                    blueprint=str(blueprint_path),
                    directory=tmp_path,
                    start_date="2024-01-01",
                    end_date="2025-01-01",
                )

    @patch("requests.get")
    @patch("pathlib.Path.exists", return_value=True)
    def test_from_blueprint_url(
<<<<<<< HEAD
        self, mock_path_exists, mock_requests_get, mock_source_data_factory, tmp_path
=======
        self, mock_path_exists, mock_requests_get, tmp_path, fake_romssimulation_dict
>>>>>>> 65b8721c
    ):
        """Tests that `from_blueprint()` correctly loads a `ROMSSimulation` from a URL.

        This test ensures that when given a valid URL to a YAML blueprint file,
        `from_blueprint()` retrieves, parses, and constructs a `ROMSSimulation` instance.

        Assertions
        ----------
        - The returned object is an instance of `ROMSSimulation`.
        - The request to fetch the blueprint is made exactly once.

        Mocks & Fixtures
        ----------------
        - `mock_path_exists`: Mocks `Path.exists()` to return `True`, bypassing file existence checks.
        - `mock_requests_get`: Mocks `requests.get()` to return a simulated YAML blueprint response.
        - mock_source_data_factory: A fixture to return a custom mocked SourceData instance
        - `tmp_path`: A temporary directory provided by `pytest` to simulate the simulation directory.
        """
<<<<<<< HEAD
        sim_dict = self.example_simulation_dict
=======
        sim_dict = fake_romssimulation_dict
>>>>>>> 65b8721c
        mock_response = MagicMock()
        mock_response.text = yaml.dump(sim_dict)
        mock_requests_get.return_value = mock_response
        blueprint_path = "http://sketchyamlfiles4u.ru/roms_blueprint.yaml"

        marbl_codebase_sourcedata = mock_source_data_factory(
            classification=SourceClassification.REMOTE_REPOSITORY,
            location=sim_dict["marbl_codebase"]["source_repo"],
            identifier=sim_dict["marbl_codebase"]["checkout_target"],
        )

        roms_codebase_sourcedata = mock_source_data_factory(
            classification=SourceClassification.REMOTE_REPOSITORY,
            location=sim_dict["codebase"]["source_repo"],
            identifier=sim_dict["codebase"]["checkout_target"],
        )

        with (
            patch(
                "cstar.base.external_codebase.SourceData",
                side_effect=[roms_codebase_sourcedata, marbl_codebase_sourcedata],
            ),
            patch(
                "cstar.roms.simulation.ROMSExternalCodeBase.is_configured",
                new_callable=PropertyMock,
                return_value=False,
            ),
        ):
            sim = ROMSSimulation.from_blueprint(
                blueprint=blueprint_path,
                directory=tmp_path,
                start_date="2024-01-01",
                end_date="2025-01-01",
            )

        assert isinstance(sim, ROMSSimulation)
        mock_requests_get.assert_called_once()

    def test_blueprint_roundtrip(
        self, fake_romssimulation, mock_source_data_factory, tmp_path
    ):
        """Tests that a `ROMSSimulation` can be serialized to a YAML blueprint and
        reconstructed correctly using `from_blueprint()`.

        This test verifies that after saving a simulation instance to a YAML blueprint
        and then reloading it, the reloaded instance matches the original.

        Assertions
        ----------
        - The dictionary representation of the reloaded instance matches the original.

        Mocks & Fixtures
        ----------------
        - `fake_romssimulation`: A fixture providing a sample `ROMSSimulation` instance.
        - mock_source_data_factory: A fixture to return a custom mocked SourceData instance
        - `tmp_path`: A temporary directory provided by `pytest` to store the blueprint file.
        """
        sim = fake_romssimulation
        output_file = tmp_path / "test.yaml"
        sim.to_blueprint(filename=output_file)
        sim_dict = self.example_simulation_dict
        marbl_codebase_sourcedata = mock_source_data_factory(
            classification=SourceClassification.REMOTE_REPOSITORY,
            location=sim_dict["marbl_codebase"]["source_repo"],
            identifier=sim_dict["marbl_codebase"]["checkout_target"],
        )

        roms_codebase_sourcedata = mock_source_data_factory(
            classification=SourceClassification.REMOTE_REPOSITORY,
            location=sim_dict["codebase"]["source_repo"],
            identifier=sim_dict["codebase"]["checkout_target"],
        )

        with (
            patch(
                "cstar.base.external_codebase.SourceData",
                side_effect=[roms_codebase_sourcedata, marbl_codebase_sourcedata],
            ),
            patch(
                "cstar.roms.simulation.ROMSExternalCodeBase.is_configured",
                new_callable=PropertyMock,
                return_value=False,
            ),
        ):
            sim2 = ROMSSimulation.from_blueprint(
                blueprint=output_file,
                directory=tmp_path / "sim2",
                start_date=sim.start_date,
                end_date=sim.end_date,
            )
        assert sim.to_dict() == sim2.to_dict()


class TestProcessingAndExecution:
    """Tests processing steps and execution methods of `ROMSSimulation`.

    This test class covers functionality related to modifying runtime code,
    preparing input datasets, executing the simulation, and handling post-run
    processes.

    Tests
    -----
    - `test_setup`
        Ensures that `setup()` correctly configures external codebases, runtime
        code, and input datasets.
    - `test_is_setup_external_codebases`
        Validates that `is_setup` returns False if external codebases are not
        configured properly.
    - `test_is_setup_additional_code`
        Ensures that `is_setup` returns False when required runtime or compile-time
        code is missing.
    - `test_is_setup_input_datasets`
        Verifies that `is_setup` correctly considers input dataset availability and
        date ranges.
    - `test_build`
        Tests that `build()` correctly compiles the ROMS executable.
    - `test_build_no_rebuild`
        Ensures that `build()` does not recompile if the source code and executable
        remain unchanged.
    - `test_build_raises_if_make_clean_error`
        Checks that an error is raised when the `make compile_clean` step fails.
    - `test_build_raises_if_make_error`
        Ensures that a runtime error is raised when the `make` step fails during
        compilation.
    - `test_build_raises_if_no_build_dir`
        Verifies that `build()` raises an error when no compile-time code directory
        is set.
    - `test_pre_run`
        Ensures that `pre_run()` correctly partitions input datasets before execution.
    - `test_run_raises_if_no_executable`
        Checks that `run()` raises an error when no executable is found.
    - `test_run_raises_if_no_node_distribution`
        Verifies that `run()` raises an error when the node distribution is not set.
    - `test_run_raises_if_no_runtime_code_working_path`
        Verifies that `run()` raises an error when the runtime code is not fetched.
    - `test_run_local_execution`
        Ensures that `run()` correctly starts a local process when no scheduler is
        available.
    - `test_run_with_scheduler`
        Tests that `run()` submits a job with scheduler defaults when queue and
        walltime are not specified.
    - `test_run_with_scheduler_raises_if_no_account_key`
        Ensures that `run()` raises an error when executed with a scheduler but no
        account key is provided.
    - `test_post_run_raises_if_called_before_run`
        Checks that `post_run()` raises an error if called before `run()`.
    - `test_post_run_raises_if_still_running`
        Ensures that `post_run()` raises an error if execution is not yet completed.
    - `test_post_run_merges_netcdf_files`
        Tests that `post_run()` correctly merges NetCDF output files after execution.
    - `test_post_run_prints_message_if_no_files`
        Verifies that `post_run()` prints a message and exits when no output files
        are found.
    - `test_post_run_raises_error_if_ncjoin_fails`
        Ensures that `post_run()` raises an error if `ncjoin` fails during merging.
    """

    @patch.object(ROMSInputDataset, "get")
    @patch.object(AdditionalCode, "get")
    @patch.object(ExternalCodeBase, "setup")
    def test_setup(
        self,
        mock_externalcodebase_setup,
        mock_additionalcode_get,
        mock_inputdataset_get,
        fake_romssimulation,
    ):
        """Tests that `setup` correctly fetches and organizes simulation components.

        This test verifies that `setup` correctly:
        - Configures external codebases.
        - Retrieves and organizes compile-time and runtime code.
        - Fetches input datasets.

        Mocks & Fixtures
        ---------------
        - `fake_romssimulation` : Provides a pre-configured `ROMSSimulation` instance.
        - `mock_additionalcode_get` : Mocks `get()` for runtime and compile-time code.
        - `mock_inputdataset_get` : Mocks `get()` for input datasets.
        - `mock_externalcodebase_setup` : Mocks `setup` for external codebases.

        Assertions
        ----------
        - Ensures `handle_config_status` is called twice (ROMS & MARBL codebases).
        - Ensures `get()` is called twice for compile-time and runtime code.
        - Ensures `get()` is called once per input dataset.
        """
        sim = fake_romssimulation

        sim.setup()

        assert mock_externalcodebase_setup.call_count == 2
        assert mock_additionalcode_get.call_count == 2
        assert mock_inputdataset_get.call_count == 7

    @pytest.mark.parametrize(
        "codebase_status, marbl_status, expected",
        [
            (True, True, True),  # T Both correctly configured → should return True
            (True, False, False),  # F Codebase not configured
            (False, True, False),  # F MARBL codebase not configured
            (False, False, False),  # F Both not configured
        ],
    )
    @patch.object(
        AdditionalCode, "exists_locally", new_callable=PropertyMock, return_value=True
    )
    def test_is_setup_external_codebases(
        self,
        mock_exists_locally,
        codebase_status,
        marbl_status,
        expected,
        fake_romssimulation,
    ):
        """Tests that `is_setup` correctly checks external codebase configuration.

        This test verifies that `is_setup` correctly evaluates the setup status based
        on the configuration of the ROMS and MARBL external codebases. It parametrizes
        the configuration status of each codebase and verifies different combinations.

        Mocks & Fixtures
        ---------------
        - `fake_romssimulation` : Provides a pre-configured `ROMSSimulation` instance.
        - `mock_exists_locally` : Mocks `exists_locally` for additional code components.
        - `codebase_status` : Parameterized mock return value for `ROMSExternalCodeBase.is_configured`.
        - `marbl_status` : Parameterized mock return value for `MARBLExternalCodeBase.local_config_status`.

        Assertions
        ----------
        - Ensures that `is_setup` returns `True` only when both codebases are configured.
        - Ensures that `is_setup` returns `False` if either codebase is not configured.
        """
        sim = fake_romssimulation

        with (
            patch.object(
                ROMSExternalCodeBase, "is_configured", new_callable=PropertyMock
            ) as mock_codebase_status,
            patch.object(
                MARBLExternalCodeBase, "is_configured", new_callable=PropertyMock
            ) as mock_marbl_status,
            patch.object(
                type(sim), "input_datasets", new_callable=PropertyMock, return_value=[]
            ),
        ):
            mock_codebase_status.return_value = codebase_status
            mock_marbl_status.return_value = marbl_status

            assert sim.is_setup == expected

    @pytest.mark.parametrize(
        "runtime_exists, compile_exists, expected",
        [
            (True, True, True),  # T Both exist → is_setup should be True
            (False, True, False),  # F Runtime code missing
            (True, False, False),  # F Compile-time code missing
            (False, False, False),  # F Both missing
        ],
    )
    @patch.object(AdditionalCode, "exists_locally", new_callable=PropertyMock)
    def test_is_setup_additional_code(
        self,
        mock_additionalcode_exists,
        runtime_exists,
        compile_exists,
        expected,
        fake_romssimulation,
    ):
        """Tests that `is_setup` correctly checks for the presence of runtime and
        compile-time code.

        This test ensures that `is_setup` evaluates the setup status correctly based on whether
        runtime and compile-time code components exist locally. It parametrizes the `exists_locally`
        property on different AdditionalCode instances and checks different combinations.

        Mocks & Fixtures
        ---------------
        - `fake_romssimulation` : Provides a pre-configured `ROMSSimulation` instance.
        - `mock_additionalcode_exists` : Mocks `exists_locally` for runtime and compile-time code.
        - `mock_local_config_status` : Mocks external codebase configuration status.
        - `runtime_exists` : Parameterized mock return value indicating if runtime code exists.
        - `compile_exists` : Parameterized mock return value indicating if compile-time code exists.

        Assertions
        ----------
        - Ensures `is_setup` returns `True` only when both runtime and compile-time code exist.
        - Ensures `is_setup` returns `False` when either component is missing.
        """
        sim = fake_romssimulation

        mock_additionalcode_exists.side_effect = [runtime_exists, compile_exists]
        with (
            patch.object(
                ROMSExternalCodeBase, "is_configured", new_callable=PropertyMock
            ) as mock_codebase_status,
            patch.object(
                MARBLExternalCodeBase, "is_configured", new_callable=PropertyMock
            ) as mock_marbl_status,
            patch.object(
                type(sim), "input_datasets", new_callable=PropertyMock, return_value=[]
            ),
        ):
            mock_codebase_status.return_value = True
            mock_marbl_status.return_value = True
            assert sim.is_setup == expected

        # 1 call if one False, 2 if both True, but never 0 or 3+
        assert mock_additionalcode_exists.call_count in [1, 2]

    @pytest.mark.parametrize(
        "dataset_exists, dataset_start, dataset_end, sim_start, sim_end, expected",
        [
            (True, None, None, None, None, True),
            (False, None, None, None, None, False),
            (False, datetime(2025, 1, 1), datetime(2025, 12, 31), None, None, False),
            (
                False,
                datetime(2025, 1, 1),
                datetime(2025, 12, 31),
                datetime(2025, 6, 1),
                datetime(2025, 6, 30),
                False,
            ),
            (
                False,
                datetime(2025, 1, 1),
                datetime(2025, 3, 31),
                datetime(2025, 6, 1),
                datetime(2025, 6, 30),
                True,
            ),
        ],
    )
    @patch.object(
        AdditionalCode, "exists_locally", new_callable=PropertyMock, return_value=True
    )
    def test_is_setup_input_datasets(
        self,
        mock_additionalcode_exists,
        dataset_exists,
        dataset_start,
        dataset_end,
        sim_start,
        sim_end,
        expected,
        fake_romssimulation,
    ):
        """Test the `is_setup` property of `ROMSSimulation` with different
        configurations of input datasets, mocking any ExternalCodeBase and
        AdditionalCode instances as correctly setup.

        This test verifies whether a ROMS simulation is considered "set up" based on
        the presence of required input datasets and their date ranges.

        Parameters
        ----------
        dataset_exists : bool
            Whether the dataset is found locally.
        dataset_start : datetime or None
            The start date of the dataset, if defined.
        dataset_end : datetime or None
            The end date of the dataset, if defined.
        sim_start : datetime or None
            The start date of the simulation, if defined.
        sim_end : datetime or None
            The end date of the simulation, if defined.
        expected : bool
            The expected result of `sim.is_setup`.
        fake_romssimulation : fixture
            A fixture providing a pre-configured `ROMSSimulation` instance.

        Test Cases
        ----------
        |Case|dataset_exists|dataset_start|dataset_end|sim_start |sim_end   |Expected|
        |----|--------------|-------------|-----------|----------|----------|--------|
        | 1  |True          |None         |None       |None      |None      |False   |
        | 2  |False         |None         |None       |None      |None      |False   |
        | 3  |False         |2025-01-01   |2025-12-31 |None      |None      |False   |
        | 4  |False         |2025-01-01   |2025-12-31 |2025-06-01|2025-06-30|False   |
        | 5  |False         |2025-01-01   |2025-03-31 |2025-06-01|2025-06-30|True    |
        """
        sim = fake_romssimulation

        # Create a mock dataset
        with (
            patch.object(
                ROMSExternalCodeBase, "is_configured", new_callable=PropertyMock
            ),
            patch.object(
                MARBLExternalCodeBase, "is_configured", new_callable=PropertyMock
            ),
            patch("cstar.roms.input_dataset.ROMSInputDataset") as MockDataset,
        ):
            #
            # mock_dataset = patch("cstar.roms.input_dataset.ROMSInputDataset", autospec=True).start()
            mock_dataset = MockDataset()
            mock_dataset.exists_locally = dataset_exists
            mock_dataset.start_date = dataset_start
            mock_dataset.end_date = dataset_end

            # Patch input_datasets list
            with patch.object(
                ROMSSimulation,
                "input_datasets",
                new_callable=PropertyMock,
                return_value=[mock_dataset],
            ):
                sim.start_date = sim_start
                sim.end_date = sim_end
                assert sim.is_setup == expected

    @patch("cstar.roms.simulation._get_sha256_hash", return_value="dummy_hash")
    @patch("subprocess.run")
    def test_build(self, mock_subprocess, mock_get_hash, fake_romssimulation):
        """Tests that `build` correctly compiles the ROMS executable.

        This test ensures that the `build` method performs the following steps:
        - Cleans the build directory if necessary.
        - Calls `make compile_clean` and `make` to compile the executable.
        - Stores the executable path and hash after a successful build.

        Mocks & Fixtures
        ----------------
        - `fake_romssimulation` : Provides a pre-configured `ROMSSimulation` instance.
        - `mock_subprocess` : Mocks subprocess calls for compilation.
        - `mock_get_hash` : Mocks checksum retrieval for the compiled executable.

        Assertions
        ----------
        - Ensures `make compile_clean` and `make` commands are executed in sequence.
        - Ensures the executable path is correctly stored in `exe_path`.
        - Ensures the executable hash is stored in `_exe_hash` after successful compilation.
        """
        sim = fake_romssimulation
        build_dir = sim.directory / "ROMS/compile_time_code"
        (build_dir / "Compile").mkdir(exist_ok=True, parents=True)
        sim.compile_time_code.working_path = build_dir

        mock_subprocess.return_value = MagicMock(returncode=0, stderr="")
        mock_get_hash.return_value = "mockhash123"

        sim.build()
        assert mock_subprocess.call_count == 2
        mock_subprocess.assert_any_call(
            "make compile_clean",
            cwd=build_dir,
            shell=True,
            capture_output=True,
            text=True,
        )
        mock_subprocess.assert_any_call(
            f"make COMPILER={cstar_sysmgr.environment.compiler}",
            cwd=build_dir,
            shell=True,
            capture_output=True,
            text=True,
        )

        assert sim.exe_path == build_dir / "roms"
        assert sim._exe_hash == "mockhash123"

    @patch(
        "cstar.roms.simulation._get_sha256_hash", return_value="dummy_hash"
    )  # Mock hash function
    @patch("subprocess.run")  # Mock subprocess (should not be called)
    def test_build_no_rebuild(
        self,
        mock_subprocess,
        mock_get_hash,
        fake_romssimulation,
        caplog: pytest.LogCaptureFixture,
    ):
        """Tests that `build` does not recompile if the executable already exists and is
        unchanged.

        This test ensures that `build` exits early when:
        - The ROMS executable already exists.
        - The compile-time code exists locally.
        - The hash of the existing executable matches the stored hash.
        - `rebuild` is set to `False`.

        Mocks & Fixtures
        ----------------
        - `fake_romssimulation` : Provides a pre-configured `ROMSSimulation` instance.
        - `mock_subprocess` : Mocks subprocess calls for compilation (should not be called).
        - `mock_get_hash` : Mocks checksum retrieval for the compiled executable.
        - `caplog` : Captures log outputs to verify early exit message.

        Assertions
        ----------
        - Ensures `build` exits early without calling `make compile_clean` or `make`.
        - Ensures an informational message is logged about skipping recompilation.
        """
        sim = fake_romssimulation
        caplog.set_level(logging.INFO, logger=sim.log.name)
        build_dir = sim.directory / "ROMS/compile_time_code"
        # Mock properties for early exit conditions
        with (
            patch.object(
                AdditionalCode,
                "exists_locally",
                new_callable=PropertyMock,
                return_value=True,
            ),
            patch.object(Path, "exists", return_value=True),
        ):
            # Pretend the executable exists
            sim._exe_hash = "dummy_hash"
            sim.compile_time_code.working_path = build_dir
            sim.build(rebuild=False)

            # Ensure early exit exception was triggered
            expected_msg = (
                f"ROMS has already been built at {build_dir / 'roms'}, and "
                "the source code appears not to have changed. "
                "If you would like to recompile, call "
                "ROMSSimulation.build(rebuild = True)"
            )
            captured = caplog.text
            assert expected_msg in captured

            # Ensure subprocess.run was *not* called
            mock_subprocess.assert_not_called()

    @patch("cstar.roms.simulation._get_sha256_hash", return_value="dummy_hash")
    @patch("subprocess.run")
    def test_build_raises_if_make_clean_error(
        self, mock_subprocess, mock_get_hash, fake_romssimulation
    ):
        """Tests that `build` raises an error if `make compile_clean` fails.

        This test ensures that if `make compile_clean` returns a nonzero exit code,
        a `RuntimeError` is raised with the appropriate error message.

        Mocks & Fixtures
        ----------------
        - `fake_romssimulation` : Provides a pre-configured `ROMSSimulation` instance.
        - `mock_subprocess` : Mocks subprocess calls for compilation.
        - `mock_get_hash` : Mocks checksum retrieval for the compiled executable.

        Assertions
        ----------
        - Ensures `make compile_clean` is called before compilation.
        - Verifies that a `RuntimeError` is raised when `make compile_clean` fails.
        """
        sim = fake_romssimulation
        build_dir = sim.directory / "ROMS/compile_time_code"
        (build_dir / "Compile").mkdir(exist_ok=True, parents=True)
        sim.compile_time_code.working_path = build_dir

        mock_subprocess.return_value = MagicMock(returncode=1, stderr="")
        mock_get_hash.return_value = "mockhash123"

        with pytest.raises(RuntimeError, match="Error when compiling ROMS"):
            sim.build()
        assert mock_subprocess.call_count == 1
        mock_subprocess.assert_any_call(
            "make compile_clean",
            cwd=build_dir,
            shell=True,
            capture_output=True,
            text=True,
        )

    @patch("cstar.roms.simulation._get_sha256_hash", return_value="dummy_hash")
    @patch("subprocess.run")
    def test_build_raises_if_make_error(
        self, mock_subprocess, mock_get_hash, fake_romssimulation
    ):
        """Tests that `build` raises an error if `make` fails during compilation.

        This test ensures that if `make` returns a nonzero exit code during the ROMS
        compilation process, a `RuntimeError` is raised with the appropriate error message.

        Mocks & Fixtures
        ----------------
        - `fake_romssimulation` : Provides a pre-configured `ROMSSimulation` instance.
        - `mock_subprocess` : Mocks subprocess calls for compilation.
        - `mock_get_hash` : Mocks checksum retrieval for the compiled executable.

        Assertions
        ----------
        - Ensures `make` is called for ROMS compilation.
        - Verifies that a `RuntimeError` is raised when `make` fails.
        """
        sim = fake_romssimulation
        build_dir = sim.directory / "ROMS/compile_time_code"
        sim.compile_time_code.working_path = build_dir

        mock_subprocess.return_value = MagicMock(returncode=1, stderr="")
        mock_get_hash.return_value = "mockhash123"

        with pytest.raises(RuntimeError, match="Error when compiling ROMS"):
            sim.build()
        assert mock_subprocess.call_count == 1

        mock_subprocess.assert_any_call(
            f"make COMPILER={cstar_sysmgr.environment.compiler}",
            cwd=build_dir,
            shell=True,
            capture_output=True,
            text=True,
        )

    def test_build_raises_if_no_build_dir(self, fake_romssimulation):
        """Tests that `build` raises an error if no build directory is set.

        This test verifies that calling `build` without a valid `compile_time_code.working_path`
        results in a `ValueError`, as the build process requires a designated directory.

        Mocks & Fixtures
        ----------------
        - `fake_romssimulation` : Provides a pre-configured `ROMSSimulation` instance.

        Assertions
        ----------
        - Ensures that calling `build` without a build directory raises a `ValueError`.
        """
        sim = fake_romssimulation
        with pytest.raises(ValueError, match="Unable to compile ROMSSimulation"):
            sim.build()

    @patch.object(ROMSInputDataset, "partition")  # Mock partition method
    def test_pre_run(self, mock_partition, fake_romssimulation):
        """Tests that `pre_run` partitions any locally available input datasets.

        This test verifies that `pre_run` correctly calls `partition()` on input datasets
        that exist locally, while skipping those that do not.

        Mocks & Fixtures
        ----------------
        - `mock_partition` : Mocks the `partition` method of `ROMSInputDataset`.
        - `fake_romssimulation` : Provides a pre-configured `ROMSSimulation` instance.

        Assertions
        ----------
        - Ensures that `partition()` is called only on datasets that exist locally.
        - Ensures that datasets not found locally are not partitioned.
        """
        sim = fake_romssimulation

        # Mock some input datasets
        dataset_1 = MagicMock(spec=ROMSInputDataset, exists_locally=True)
        dataset_2 = MagicMock(
            spec=ROMSInputDataset, exists_locally=False
        )  # Should be ignored
        dataset_3 = MagicMock(spec=ROMSInputDataset, exists_locally=True)
        with patch.object(
            ROMSSimulation, "input_datasets", new_callable=PropertyMock
        ) as mock_input_datasets:
            mock_input_datasets.return_value = [dataset_1, dataset_2, dataset_3]

            # Call the method
            sim.pre_run()

            # Assert that partition() was called only on datasets that exist locally
            dataset_1.partition.assert_called_once_with(
                np_xi=2, np_eta=3, overwrite_existing_files=False
            )
            dataset_2.partition.assert_not_called()  # Does not exist → shouldn't be partitioned
            dataset_3.partition.assert_called_once_with(
                np_xi=2, np_eta=3, overwrite_existing_files=False
            )

    def test_run_raises_if_no_runtime_code_working_path(self, fake_romssimulation):
        """Confirm that ROMSSimulation.run() raises a FileNotFoundError if
        ROMSSimulation.runtime_code does not exist locally.
        """
        sim = fake_romssimulation
        sim.exe_path = Path("madeup.exe")
        with pytest.raises(
            FileNotFoundError,
            match="Local copy of ROMSSimulation.runtime_code does not exist.",
        ):
            sim.run()

    def test_run_raises_if_no_executable(self, fake_romssimulation):
        """Tests that `run` raises an error if no executable is found.

        This test ensures that calling `run` without a defined `exe_path` results in
        a `ValueError`, preventing execution when the ROMS executable is missing.

        Mocks & Fixtures
        ----------------
        - `fake_romssimulation` : Provides a pre-configured `ROMSSimulation` instance.

        Assertions
        ----------
        - Ensures `ValueError` is raised with the expected error message when `exe_path` is `None`.
        """
        sim = fake_romssimulation
        with pytest.raises(ValueError, match="unable to find ROMS executable"):
            sim.run()

    def test_run_raises_if_no_node_distribution(self, fake_romssimulation):
        """Tests that `run` raises an error if node distribution is not set.

        This test ensures that if `n_procs_tot` is `None`, calling `run` will
        raise a `ValueError`, preventing execution without a valid node distribution.

        Mocks & Fixtures
        ----------------
        - `fake_romssimulation` : Provides a pre-configured `ROMSSimulation` instance.
        - ROMSDiscretization.n_procs_tot: Mocks `n_procs_tot` to return `None`.

        Assertions
        ----------
        - Ensures `ValueError` is raised with the expected error message when `n_procs_tot` is `None`.
        """
        sim = fake_romssimulation
        sim.exe_path = sim.directory / "ROMS/compile_time_code/roms"
        with patch(
            "cstar.roms.simulation.ROMSDiscretization.n_procs_tot",
            new_callable=PropertyMock,
            return_value=None,
        ):
            with pytest.raises(
                ValueError, match="Unable to calculate node distribution"
            ):
                sim.run()

    @patch("cstar.roms.ROMSSimulation.persist")
    @patch.object(ROMSSimulation, "roms_runtime_settings", new_callable=PropertyMock)
    def test_run_local_execution(
        self, mock_runtime_settings, mock_persist, fake_romssimulation
    ):
        """Tests that `run` correctly starts a local process when no scheduler is
        available.

        This test verifies that if a scheduler is not present, `run` initiates
        local execution using `LocalProcess`. The method should construct the appropriate
        command and set the execution handler correctly.

        Mocks & Fixtures
        ----------------
        - `fake_romssimulation` : Provides a pre-configured `ROMSSimulation` instance.
        - `patch("cstar.roms.simulation.LocalProcess")` : Mocks `LocalProcess` to track its instantiation.
        - CStarSystemManager.scheduler: Mocks `cstar_sysmgr.scheduler` to return `None`

        Assertions
        ----------
        - Ensures `LocalProcess` is instantiated with the correct command and run path.
        - Ensures `LocalProcess.start()` is called.
        - Ensures the returned execution handler matches the mocked `LocalProcess` instance.
        """
        sim = fake_romssimulation

        # Mock no scheduler
        with (
            patch("cstar.roms.simulation.LocalProcess") as mock_local_process,
            patch(
                "cstar.system.manager.CStarSystemManager.scheduler",
                new_callable=PropertyMock,
                return_value=None,
            ),
        ):
            sim.exe_path = sim.directory / "ROMS/compile_time_code/roms"
            sim.runtime_code.working_path = sim.directory / "ROMS/runtime_code/"
            mock_process_instance = MagicMock()
            mock_local_process.return_value = mock_process_instance

            execution_handler = sim.run()

            # Check LocalProcess was instantiated correctly
            mock_local_process.assert_called_once_with(
                commands=f"{cstar_sysmgr.environment.mpi_exec_prefix} -n {sim.discretization.n_procs_tot} {sim.exe_path} {sim.runtime_code.working_path}/ROMSTest.in",
                run_path=sim.directory / "output",
            )

            # Ensure process was started
            mock_process_instance.start.assert_called_once()

            # Ensure execution handler was set correctly
            assert execution_handler == mock_process_instance

            mock_persist.assert_called_once()

    @pytest.mark.parametrize(
        "mock_system_name,exp_mpi_prefix",
        [
            ["darwin_arm64", "mpirun"],
            ["derecho", "mpirun"],
            ["expanse", "srun --mpi=pmi2"],
            ["perlmutter", "srun"],
        ],
    )
    @patch("cstar.roms.ROMSSimulation.persist")
    @patch.object(ROMSSimulation, "roms_runtime_settings", new_callable=PropertyMock)
    def test_run_with_scheduler(
        self,
        mock_runtime_settings,
        mock_persist,
        fake_romssimulation,
        mock_system_name: str,
        exp_mpi_prefix: str,
    ):
        """Tests that `run` correctly submits a job to a scheduler when available.

        This test verifies that if a scheduler is present, `run` creates a scheduler job
        with the appropriate parameters and submits it.

        Mocks & Fixtures
        ----------------
        - `fake_romssimulation` : Provides a pre-configured `ROMSSimulation` instance.
        - `patch("cstar.roms.simulation.create_scheduler_job")` : Mocks `create_scheduler_job`
          to verify job creation.
        - `patch("cstar.system.manager.CStarSystemManager.scheduler", new_callable=PropertyMock)` :
          Mocks `cstar_sysmgr.scheduler` to simulate a scheduler environment.

        Assertions
        ----------
        - Ensures `create_scheduler_job` is called with the correct arguments.
        - Ensures the scheduler job's `submit()` method is called.
        - Ensures the returned execution handler matches the created job instance.
        """
        sim = fake_romssimulation
        build_dir = sim.directory / "ROMS/compile_time_code"
        sim.runtime_code.working_path = sim.directory / "ROMS/runtime_code/"

        # Mock scheduler object
        mock_scheduler = MagicMock()
        mock_scheduler.primary_queue_name = "default_queue"
        mock_scheduler.get_queue.return_value.max_walltime = "12:00:00"

        with (
            patch("cstar.roms.simulation.create_scheduler_job") as mock_create_job,
            patch(
                "cstar.system.environment.CStarEnvironment.uses_lmod",
                new_callable=PropertyMock,
                return_value=False,
            ),
            patch(
                "cstar.system.manager.CStarSystemManager.name",
                new_callable=PropertyMock,
                return_value=mock_system_name,
            ),
            patch(
                "cstar.system.manager.CStarSystemManager.environment",
                CStarEnvironment(
                    system_name=mock_system_name,
                    mpi_exec_prefix=exp_mpi_prefix,
                    compiler="mock-compiler",
                ),
            ),
            patch(
                "cstar.system.manager.CStarSystemManager.scheduler",
                new_callable=PropertyMock,
                return_value=mock_scheduler,
            ),
        ):
            sim.exe_path = build_dir / "roms"
            mock_job_instance = MagicMock()
            mock_create_job.return_value = mock_job_instance

            # Call `run()` without explicitly passing `queue_name` and `walltime`
            execution_handler = sim.run(account_key="some_key")
            mock_create_job.assert_called_once_with(
                commands=f"{exp_mpi_prefix} -n 6 {build_dir / 'roms'} {sim.runtime_code.working_path}/ROMSTest.in",
                job_name=None,
                cpus=6,
                account_key="some_key",
                run_path=sim.directory / "output",
                queue_name="default_queue",
                walltime="12:00:00",
            )

            mock_job_instance.submit.assert_called_once()

            assert execution_handler == mock_job_instance

            mock_persist.assert_called_once()

    @patch.object(ROMSSimulation, "roms_runtime_settings", new_callable=PropertyMock)
    def test_run_with_scheduler_raises_if_no_account_key(
        self, mock_runtime_settings, fake_romssimulation
    ):
        """Tests that `run` raises a `ValueError` if no account key is provided when
        using a scheduler.

        This test ensures that if a scheduler is available but `account_key` is not provided,
        the method raises an appropriate error instead of submitting a job.

        Mocks & Fixtures
        ----------------
        - `fake_romssimulation` : Provides a pre-configured `ROMSSimulation` instance.
        - `patch("cstar.roms.simulation.create_scheduler_job")` : Mocks job creation to prevent real execution.
        - `patch("cstar.system.manager.CStarSystemManager.scheduler", new_callable=PropertyMock)` :
          Mocks `cstar_sysmgr.scheduler` to simulate a scheduler environment.

        Assertions
        ----------
        - Ensures `create_scheduler_job` is never called if `account_key` is missing.
        - Confirms that the expected `ValueError` is raised with an appropriate message.
        """
        sim = fake_romssimulation
        build_dir = sim.directory / "ROMS/compile_time_code"
        sim.runtime_code.working_path = sim.directory / "ROMS/runtime_code/"

        # Mock scheduler object
        mock_scheduler = MagicMock()
        mock_scheduler.primary_queue_name = "default_queue"
        mock_scheduler.get_queue.return_value.max_walltime = "12:00:00"

        with (
            patch("cstar.roms.simulation.create_scheduler_job") as mock_create_job,
            patch(
                "cstar.system.manager.CStarSystemManager.scheduler",
                new_callable=PropertyMock,
                return_value=mock_scheduler,
            ),
        ):
            sim.exe_path = build_dir / "roms"

            # Call `run()` without explicitly passing `queue_name` and `walltime`
            with pytest.raises(
                ValueError,
                match=re.escape(
                    "please call Simulation.run() with a value for account_key"
                ),
            ):
                sim.run()
            mock_create_job.assert_not_called()

    def test_post_run_raises_if_called_before_run(self, fake_romssimulation):
        """Tests that `post_run` raises a `RuntimeError` if called before `run`.

        This test ensures that attempting to execute `post_run` before the simulation has been run
        results in an appropriate error, preventing unexpected behavior.

        Mocks & Fixtures
        ----------------
        - `fake_romssimulation` : Provides a pre-configured `ROMSSimulation` instance.

        Assertions
        ----------
        - Confirms that calling `post_run` without a prior `run` invocation raises `RuntimeError`.
        - Checks the error message to verify it correctly informs the user of the issue.
        """
        sim = fake_romssimulation
        with pytest.raises(
            RuntimeError,
            match=re.escape(
                "Cannot call 'ROMSSimulation.post_run()' before calling 'ROMSSimulation.run()'"
            ),
        ):
            sim.post_run()

    def test_post_run_raises_if_still_running(self, fake_romssimulation):
        """Tests that `post_run` raises a `RuntimeError` if the simulation is still
        running.

        This test ensures that calling `post_run` while the execution status is not `COMPLETED`
        results in an appropriate error, preventing premature post-processing.

        Mocks & Fixtures
        ----------------
        - `fake_romssimulation` : Provides a pre-configured `ROMSSimulation` instance.
        - Mocks `_execution_handler` to simulate an active (non-completed) execution state.

        Assertions
        ----------
        - Confirms that calling `post_run` while the execution handler's status is `RUNNING`
          raises `RuntimeError`.
        - Validates that the error message correctly informs the user of the issue.
        """
        sim = fake_romssimulation

        # Mock `_execution_handler` and set its `status` attribute to something *not* COMPLETED
        sim._execution_handler = MagicMock()
        sim._execution_handler.status = ExecutionStatus.RUNNING

        # Ensure RuntimeError is raised
        with pytest.raises(
            RuntimeError,
            match=re.escape(
                "Cannot call 'ROMSSimulation.post_run()' until the ROMS run is completed"
            ),
        ):
            sim.post_run()

    @patch("cstar.roms.ROMSSimulation.persist")
    @patch("subprocess.run")  # Mock ncjoin execution
    def test_post_run_merges_netcdf_files(
        self, mock_subprocess, mock_persist, fake_romssimulation
    ):
        """Tests that `post_run` correctly merges partitioned NetCDF output files.

        This test verifies that `post_run` identifies NetCDF output files, executes
        `ncjoin` to merge them, and moves the partitioned files to the `PARTITIONED`
        subdirectory. It creates mock netCDF files in a temporary directory (using
        touch) and then checks these are correctly handled.

        Mocks & Fixtures
        ----------------
        - `fake_romssimulation` : Provides a pre-configured `ROMSSimulation` instance.
        - `mock_subprocess` : Mocks `subprocess.run` to simulate successful `ncjoin` execution.

        Assertions
        ----------
        - Ensures `ncjoin` is called correctly for each set of partitioned files.
        - Confirms that the partitioned files are moved to `PARTITIONED` after merging.
        - Validates that the `post_run` process completes without errors.
        """
        # Setup
        sim = fake_romssimulation
        output_dir = sim.directory / "output"
        output_dir.mkdir()

        # Create fake partitioned NetCDF files
        (output_dir / "ocean_his.20240101000000.001.nc").touch()
        (output_dir / "ocean_his.20240101000000.002.nc").touch()
        (output_dir / "ocean_rst.20240101000000.001.nc").touch()

        # Mock execution handler
        sim._execution_handler = MagicMock()
        sim._execution_handler.status = (
            ExecutionStatus.COMPLETED
        )  # Ensure run is complete

        mock_subprocess.return_value = MagicMock(returncode=0, stderr="")
        # Call post_run
        sim.post_run()

        # Check that ncjoin was called correctly
        mock_subprocess.assert_any_call(
            "ncjoin ocean_his.20240101000000.*.nc",
            cwd=output_dir,
            capture_output=True,
            text=True,
            shell=True,
        )
        mock_subprocess.assert_any_call(
            "ncjoin ocean_rst.20240101000000.*.nc",
            cwd=output_dir,
            capture_output=True,
            text=True,
            shell=True,
        )

        # Check that files were moved
        partitioned_dir = output_dir / "PARTITIONED"
        assert partitioned_dir.exists()
        assert (partitioned_dir / "ocean_his.20240101000000.001.nc").exists()
        assert (partitioned_dir / "ocean_his.20240101000000.002.nc").exists()
        assert (partitioned_dir / "ocean_rst.20240101000000.001.nc").exists()

        mock_persist.assert_called_once()

    @patch("cstar.roms.ROMSSimulation.persist")
    @patch.object(Path, "glob", return_value=[])  # Mock glob to return no files
    def test_post_run_prints_message_if_no_files(
        self,
        mock_glob,
        mock_persist,
        fake_romssimulation,
        caplog: pytest.LogCaptureFixture,
    ):
        """Tests that `post_run` prints a message and exits early if no output files are
        found.

        This test ensures that when `post_run` is called and no partitioned NetCDF files
        exist, a message is printed indicating that no suitable output was found.

        Mocks & Fixtures
        ----------------
        - `fake_romssimulation` : Provides a pre-configured `ROMSSimulation` instance.
        - `mock_glob` : Mocks `Path.glob` to return an empty list, simulating no files.
        - `caplog` : Capture logging output to verify the correct message is displayed.

        Assertions
        ----------
        - Ensures `logger.info()` is called with the expected message.
        - Confirms that `Path.glob` is called once to check for output files.
        """
        # Setup
        sim = fake_romssimulation
        sim._execution_handler = MagicMock()
        sim._execution_handler.status = (
            ExecutionStatus.COMPLETED
        )  # Ensure simulation is complete
        caplog.set_level(logging.WARNING)

        # Call post_run
        sim.post_run()

        # Check that the expected messages were logged
        captured = caplog.text
        assert "No suitable output found" in captured

        # Ensure glob was called once
        mock_glob.assert_called_once()

        mock_persist.assert_called_once()

    @patch("subprocess.run")  # Mock subprocess.run to simulate a failure
    @patch.object(Path, "glob")  # Mock glob to return fake files
    def test_post_run_raises_error_if_ncjoin_fails(
        self, mock_glob, mock_subprocess, fake_romssimulation
    ):
        """Tests that `post_run` raises a `RuntimeError` if `ncjoin` fails during file
        merging.

        This test verifies that when `ncjoin` encounters an error while attempting to join
        partitioned NetCDF output files, a `RuntimeError` is raised, ensuring the failure
        is correctly handled.

        Mocks & Fixtures
        ----------------
        - `fake_romssimulation` : Provides a pre-configured `ROMSSimulation` instance.
        - `mock_glob` : Mocks `Path.glob` to return a list of fake NetCDF files.
        - `mock_subprocess` : Mocks `subprocess.run` to simulate a failed `ncjoin` execution.

        Assertions
        ----------
        - Ensures `ncjoin` is executed with the correct file pattern.
        - Confirms that a `RuntimeError` is raised when `ncjoin` returns a non-zero exit code.
        """
        # Setup
        sim = fake_romssimulation
        output_dir = sim.directory / "output"
        output_dir.mkdir(exist_ok=True, parents=True)

        # Fake file paths to match ncjoin pattern
        fake_files = [
            output_dir / "ocean_his.20240101000000.001.nc",
            output_dir / "ocean_his.20240101000000.002.nc",
        ]
        mock_glob.return_value = fake_files

        # Simulate ncjoin failure
        mock_subprocess.return_value.returncode = 1  # Non-zero exit code
        mock_subprocess.return_value.stderr = "ncjoin error message"

        # Mock execution handler
        sim._execution_handler = MagicMock()
        sim._execution_handler.status = (
            ExecutionStatus.COMPLETED
        )  # Ensure run is complete

        # Call post_run and expect error
        with pytest.raises(
            RuntimeError, match="Command `ncjoin ocean_his.20240101000000.*.nc` failed."
        ):
            sim.post_run()

        mock_subprocess.assert_called_once_with(
            "ncjoin ocean_his.20240101000000.*.nc",
            cwd=output_dir,
            capture_output=True,
            text=True,
            shell=True,
        )


class TestROMSSimulationRestart:
    """Tests for the `restart` method of `ROMSSimulation`.

    This test class verifies that the `restart` method correctly initializes a new
    `ROMSSimulation` instance from an existing simulation's restart file. It ensures
    that the new instance properly inherits the configuration and updates its
    initial conditions.

    Tests
    -----
    - `test_restart` : Verifies that `restart` creates a new `ROMSSimulation` instance
      and correctly sets the initial conditions from the restart file.
    - `test_restart_raises_if_no_restart_files` : Ensures `restart` raises a
      `FileNotFoundError` when no restart files matching the expected pattern are found.
    - `test_restart_raises_if_multiple_restarts_found` : Confirms `restart` raises a
      `ValueError` if multiple restart files are found, preventing ambiguity.
    """

    @patch.object(Path, "glob")  # Mock file search
    @patch.object(Path, "exists", return_value=True)
    def test_restart(self, mock_exists, mock_glob, fake_romssimulation):
        """Test that `restart` creates a new `ROMSSimulation` instance with updated
        initial conditions.

        This test ensures that when calling `restart` with a new end date, the method:
        - Creates a new `ROMSSimulation` instance.
        - Searches for the appropriate restart file in the output directory.
        - Assigns the found restart file as the new instance’s initial conditions.

        Mocks & Fixtures
        ----------------
        mock_exists : Mock
            Mocks `Path.exists` to return `True`, ensuring that the output directory is
            considered present.
        mock_glob : Mock
            Mocks `Path.glob` to return a list containing the expected restart file.
        fake_romssimulation : Fixture
            Provides an instance of `ROMSSimulation` and a temporary directory for testing.

        Assertions
        ----------
        - The method searches for a restart file matching the expected timestamp format.
        - A new `ROMSSimulation` instance is returned.
        - The new instance's `initial_conditions` attribute is correctly assigned the
          detected restart file.
        """
        # Setup mock simulation
        sim = fake_romssimulation
        new_end_date = datetime(2026, 6, 1)

        # Mock restart file found
        restart_file = sim.directory / "output/restart_rst.20251231000000.nc"
        mock_glob.return_value = [restart_file]

        # Call method
        new_sim = sim.restart(new_end_date=new_end_date)

        # Verify restart logic
        mock_glob.assert_called_once_with("*_rst.20251231000000.nc")
        assert isinstance(new_sim.initial_conditions, ROMSInitialConditions)
        assert new_sim.initial_conditions.source.location == str(restart_file.resolve())

    @patch.object(Path, "glob")  # Mock file search
    @patch.object(Path, "exists", return_value=True)
    def test_restart_raises_if_no_restart_files(
        self, mock_exists, mock_glob, fake_romssimulation
    ):
        """Test that `restart` raises a `FileNotFoundError` if no restart files are
        found.

        This test ensures that if the method is unable to locate a valid ROMS restart file,
        it raises a `FileNotFoundError` and does not proceed with simulation creation.

        Mocks & Fixtures
        ----------------
        mock_exists : Mock
            Mocks `Path.exists` to return `True`, ensuring the output directory exists.
        mock_glob : Mock
            Mocks `Path.glob` to return an empty list, simulating no restart files found.
        fake_romssimulation : Fixture
            Provides an instance of `ROMSSimulation` and a temporary directory for testing.

        Assertions
        ----------
        - The method searches for restart files with the expected filename pattern.
        - A `FileNotFoundError` is raised if no matching restart files are found.
        """
        # Setup mock simulation
        sim = fake_romssimulation
        new_end_date = datetime(2026, 6, 1)

        # Mock restart file found
        mock_glob.return_value = []

        # Call method
        with pytest.raises(
            FileNotFoundError, match=f"No files in {sim.directory / 'output'} match"
        ):
            sim.restart(new_end_date=new_end_date)

        mock_glob.assert_called_once_with("*_rst.20251231000000.nc")

    @patch.object(Path, "glob")
    def test_restart_raises_if_multiple_restarts_found(
        self, mock_glob, fake_romssimulation
    ):
        """Test that `restart` raises a `ValueError` if multiple restart files are
        found.

        This test ensures that when multiple distinct restart files are found matching
        the expected pattern, a `ValueError` is raised due to ambiguity.

        Mocks & Fixtures
        ----------------
        mock_glob : Mock
            Mocks `Path.glob` to return multiple restart files, simulating an ambiguous case.
        fake_romssimulation : Fixture
            Provides an instance of `ROMSSimulation` and a temporary directory for testing.

        Assertions
        ----------
        - The method searches for restart files with the expected filename pattern.
        - A `ValueError` is raised if multiple restart files are found.
        """
        sim = fake_romssimulation
        restart_dir = sim.directory / "output"
        new_end_date = datetime(2025, 6, 1)

        # Fake multiple unique restart files
        mock_glob.return_value = [
            restart_dir / "restart_rst.20250601000000.nc",
            restart_dir / "ocean_rst.20250601000000.nc",
        ]

        with pytest.raises(
            ValueError, match="Found multiple distinct restart files corresponding to"
        ):
            sim.restart(new_end_date=new_end_date)<|MERGE_RESOLUTION|>--- conflicted
+++ resolved
@@ -1,4 +1,5 @@
 import logging
+import pickle
 import re
 from datetime import datetime
 from pathlib import Path
@@ -88,13 +89,8 @@
             "n_procs_y": 3,
         }
 
-<<<<<<< HEAD
         assert sim.codebase.source.location == "https://github.com/roms/repo.git"
         assert sim.codebase.source.checkout_target == "roms_branch"
-=======
-        assert sim.codebase.source_repo == "https://github.com/roms/repo.git"
-        assert sim.codebase.checkout_target == "roms_branch"
->>>>>>> 65b8721c
         assert sim.runtime_code.source.location == str(sim.directory.parent)
         assert sim.runtime_code.subdir == "subdir/"
         assert sim.runtime_code.checkout_target == "main"
@@ -110,13 +106,8 @@
         assert sim.compile_time_code.checkout_target == "main"
         assert sim.compile_time_code.files == ["file1.h", "file2.opt"]
 
-<<<<<<< HEAD
         assert sim.marbl_codebase.source.location == "https://marbl.com/repo.git"
         assert sim.marbl_codebase.source.checkout_target == "v1"
-=======
-        assert sim.marbl_codebase.source_repo == "https://marbl.com/repo.git"
-        assert sim.marbl_codebase.checkout_target == "v1"
->>>>>>> 65b8721c
 
         assert sim.start_date == datetime(2025, 1, 1)
         assert sim.end_date == datetime(2025, 12, 31)
@@ -957,71 +948,7 @@
         reconstructed with `from_blueprint()` retains all properties.
     """
 
-<<<<<<< HEAD
-    def setup_method(self):
-        """Sets a common dictionary representation of the ROMSSimulation instance
-        associated with the `fake_romssimulation` fixture to be used across tests in
-        this class.
-        """
-        self.example_simulation_dict = {
-            "name": "ROMSTest",
-            "valid_start_date": datetime(2024, 1, 1, 0, 0),
-            "valid_end_date": datetime(2026, 1, 1, 0, 0),
-            "codebase": {
-                "source_repo": "https://github.com/roms/repo.git",
-                "checkout_target": "roms_branch",
-            },
-            "discretization": {"time_step": 60, "n_procs_x": 2, "n_procs_y": 3},
-            "runtime_code": {
-                "location": "some/dir",
-                "subdir": "subdir/",
-                "checkout_target": "main",
-                "files": [
-                    "file1",
-                    "file2.in",
-                    "marbl_in",
-                    "marbl_tracer_output_list",
-                    "marbl_diagnostic_output_list",
-                ],
-            },
-            "compile_time_code": {
-                "location": "some/dir",
-                "subdir": "subdir/",
-                "checkout_target": "main",
-                "files": ["file1.h", "file2.opt"],
-            },
-            "marbl_codebase": {
-                "source_repo": "https://marbl.com/repo.git",
-                "checkout_target": "v1",
-            },
-            "model_grid": {"location": "http://my.files/grid.nc", "file_hash": "123"},
-            "initial_conditions": {
-                "location": "http://my.files/initial.nc",
-                "file_hash": "234",
-            },
-            "tidal_forcing": {
-                "location": "http://my.files/tidal.nc",
-                "file_hash": "345",
-            },
-            "river_forcing": {
-                "location": "http://my.files/river.nc",
-                "file_hash": "543",
-            },
-            "surface_forcing": [
-                {"location": "http://my.files/surface.nc", "file_hash": "567"}
-            ],
-            "boundary_forcing": [
-                {"location": "http://my.files/boundary.nc", "file_hash": "456"},
-            ],
-            "forcing_corrections": [
-                {"location": "http://my.files/sw_corr.nc", "file_hash": "890"}
-            ],
-        }
-
-    def test_to_dict(self, fake_romssimulation):
-=======
     def test_to_dict(self, fake_romssimulation, fake_romssimulation_dict):
->>>>>>> 65b8721c
         """Tests that `to_dict()` correctly represents a `ROMSSimulation` instance in a
         dictionary.
 
@@ -1054,15 +981,9 @@
         )
         assert tested_dict.get("surface_forcing") == target_dict.get("surface_forcing")
 
-<<<<<<< HEAD
-    def test_from_dict(self, fake_romssimulation, mock_source_data_factory):
-=======
     def test_from_dict(
-        self,
-        fake_romssimulation,
-        fake_romssimulation_dict,
+        self, fake_romssimulation, fake_romssimulation_dict, mock_source_data_factory
     ):
->>>>>>> 65b8721c
         """Tests that `from_dict()` correctly reconstructs a `ROMSSimulation` instance.
 
         This test verifies that calling `from_dict()` with a valid simulation dictionary
@@ -1080,10 +1001,18 @@
         - mock_source_data_factory: A fixture to return a custom mocked SourceData instance
         """
         sim = fake_romssimulation
-<<<<<<< HEAD
-        sim_dict = self.example_simulation_dict
-=======
         sim_dict = fake_romssimulation_dict
+
+        marbl_codebase_sourcedata = mock_source_data_factory(
+            classification=SourceClassification.REMOTE_REPOSITORY,
+            location=sim_dict["marbl_codebase"]["source_repo"],
+            identifier=sim_dict["marbl_codebase"]["checkout_target"],
+        )
+        roms_codebase_sourcedata = mock_source_data_factory(
+            classification=SourceClassification.REMOTE_REPOSITORY,
+            location=sim_dict["codebase"]["source_repo"],
+            identifier=sim_dict["codebase"]["checkout_target"],
+        )
 
         sim2 = ROMSSimulation.from_dict(
             sim_dict,
@@ -1091,18 +1020,7 @@
             start_date=sim.start_date,
             end_date=sim.end_date,
         )
->>>>>>> 65b8721c
-
-        marbl_codebase_sourcedata = mock_source_data_factory(
-            classification=SourceClassification.REMOTE_REPOSITORY,
-            location=sim_dict["marbl_codebase"]["source_repo"],
-            identifier=sim_dict["marbl_codebase"]["checkout_target"],
-        )
-        roms_codebase_sourcedata = mock_source_data_factory(
-            classification=SourceClassification.REMOTE_REPOSITORY,
-            location=sim_dict["codebase"]["source_repo"],
-            identifier=sim_dict["codebase"]["checkout_target"],
-        )
+
         with patch(
             "cstar.base.external_codebase.SourceData",
             side_effect=[roms_codebase_sourcedata, marbl_codebase_sourcedata],
@@ -1114,30 +1032,16 @@
                 end_date=sim.end_date,
             )
 
-<<<<<<< HEAD
             assert sim2.to_dict() == sim_dict
-
-            # assert pickle.dumps(sim2) == pickle.dumps(sim), "Instances are not identical"
-            # NOTE:
-            # 1.
-            # As more classes utilise SourceData to manage their sources, mocks for this
-            # test will become more complex. It may be worth moving it to an integration test.
-            # 2.
-            # The pickle.dumps comparison is commented due to the use of a mock on SourceData
-            # realistically only _SourceInspector needs to be mocked, as it holds the
-            # majority of the logic, but ir is still stored
-            # as an attribute on SourceData anyway.  Perhaps that should not be the case.
-
-    def test_from_dict_with_single_forcing_entries(
-        self, mock_source_data_factory, tmp_path
-=======
-        assert sim2.to_dict() == sim_dict
+            assert pickle.dumps(sim2) == pickle.dumps(sim), (
+                "Instances are not identical"
+            )
 
     def test_from_dict_with_single_forcing_entries(
         self,
         fake_romssimulation_dict_no_forcing_lists,
+        mock_source_data_factory,
         tmp_path,
->>>>>>> 65b8721c
     ):
         """Tests that `from_dict()` works with single surface and boundary forcing or
         forcing correction entries.
@@ -1161,8 +1065,7 @@
         - mock_source_data_factory: A fixture to return a custom mocked SourceData instance
         - `tmp_path`: A pytest fixture providing a temporary directory for testing.
         """
-<<<<<<< HEAD
-        sim_dict = self.example_simulation_dict.copy()
+        sim_dict = fake_romssimulation_dict_no_forcing_lists
         sim_dict["surface_forcing"] = {
             "location": "http://my.files/surface.nc",
             "file_hash": "567",
@@ -1173,7 +1076,7 @@
         }
         sim_dict["forcing_corrections"] = {
             "location": "http://my.files/sw_corr.nc",
-            "file_hash": "345",
+            "file_hash": "890",
         }
         marbl_codebase_sourcedata = mock_source_data_factory(
             classification=SourceClassification.REMOTE_REPOSITORY,
@@ -1184,12 +1087,6 @@
             classification=SourceClassification.REMOTE_REPOSITORY,
             location=sim_dict["codebase"]["source_repo"],
             identifier=sim_dict["codebase"]["checkout_target"],
-=======
-        sim_dict = fake_romssimulation_dict_no_forcing_lists
-
-        sim = ROMSSimulation.from_dict(
-            sim_dict, directory=tmp_path, start_date="2024-01-01", end_date="2024-01-02"
->>>>>>> 65b8721c
         )
         with patch(
             "cstar.base.external_codebase.SourceData",
@@ -1297,11 +1194,12 @@
     @patch("pathlib.Path.exists", return_value=True)
     @patch("builtins.open", new_callable=mock_open)
     def test_from_blueprint_valid_file(
-<<<<<<< HEAD
-        self, mock_open_file, mock_path_exists, tmp_path, mock_source_data_factory
-=======
-        self, mock_open_file, mock_path_exists, tmp_path, fake_romssimulation_dict
->>>>>>> 65b8721c
+        self,
+        mock_open_file,
+        mock_path_exists,
+        tmp_path,
+        mock_source_data_factory,
+        fake_romssimulation_dict,
     ):
         """Tests that `from_blueprint()` correctly loads a `ROMSSimulation` from a valid
         YAML file.
@@ -1320,8 +1218,7 @@
          - `mock_path_exists`: Mocks `Path.exists()` to return `True`, ensuring the test bypasses file existence checks.
          - `tmp_path`: A temporary directory provided by `pytest` to simulate the blueprint file's location.
         """
-<<<<<<< HEAD
-        sim_dict = self.example_simulation_dict
+        sim_dict = fake_romssimulation_dict
         blueprint_path = tmp_path / "roms_blueprint.yaml"
         marbl_codebase_sourcedata = mock_source_data_factory(
             classification=SourceClassification.REMOTE_REPOSITORY,
@@ -1351,12 +1248,6 @@
                 new_callable=PropertyMock,
                 return_value=False,
             ),
-=======
-        sim_dict = fake_romssimulation_dict
-        blueprint_path = tmp_path / "roms_blueprint.yaml"
-        with (
-            patch("yaml.safe_load", return_value=sim_dict),
->>>>>>> 65b8721c
         ):
             sim = ROMSSimulation.from_blueprint(
                 blueprint=str(blueprint_path),
@@ -1410,11 +1301,12 @@
     @patch("requests.get")
     @patch("pathlib.Path.exists", return_value=True)
     def test_from_blueprint_url(
-<<<<<<< HEAD
-        self, mock_path_exists, mock_requests_get, mock_source_data_factory, tmp_path
-=======
-        self, mock_path_exists, mock_requests_get, tmp_path, fake_romssimulation_dict
->>>>>>> 65b8721c
+        self,
+        mock_path_exists,
+        mock_requests_get,
+        mock_source_data_factory,
+        fake_romssimulation_dict,
+        tmp_path,
     ):
         """Tests that `from_blueprint()` correctly loads a `ROMSSimulation` from a URL.
 
@@ -1433,11 +1325,7 @@
         - mock_source_data_factory: A fixture to return a custom mocked SourceData instance
         - `tmp_path`: A temporary directory provided by `pytest` to simulate the simulation directory.
         """
-<<<<<<< HEAD
-        sim_dict = self.example_simulation_dict
-=======
         sim_dict = fake_romssimulation_dict
->>>>>>> 65b8721c
         mock_response = MagicMock()
         mock_response.text = yaml.dump(sim_dict)
         mock_requests_get.return_value = mock_response
@@ -1477,7 +1365,11 @@
         mock_requests_get.assert_called_once()
 
     def test_blueprint_roundtrip(
-        self, fake_romssimulation, mock_source_data_factory, tmp_path
+        self,
+        fake_romssimulation,
+        fake_romssimulation_dict,
+        mock_source_data_factory,
+        tmp_path,
     ):
         """Tests that a `ROMSSimulation` can be serialized to a YAML blueprint and
         reconstructed correctly using `from_blueprint()`.
@@ -1496,9 +1388,9 @@
         - `tmp_path`: A temporary directory provided by `pytest` to store the blueprint file.
         """
         sim = fake_romssimulation
+        sim_dict = fake_romssimulation_dict
         output_file = tmp_path / "test.yaml"
         sim.to_blueprint(filename=output_file)
-        sim_dict = self.example_simulation_dict
         marbl_codebase_sourcedata = mock_source_data_factory(
             classification=SourceClassification.REMOTE_REPOSITORY,
             location=sim_dict["marbl_codebase"]["source_repo"],
