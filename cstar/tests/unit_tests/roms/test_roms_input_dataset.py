--- conflicted
+++ resolved
@@ -1,9 +1,5 @@
-<<<<<<< HEAD
+import datetime as dt
 import logging
-import pytest
-=======
->>>>>>> 49b30cc1
-import datetime as dt
 from pathlib import Path
 from textwrap import dedent
 from unittest import mock
