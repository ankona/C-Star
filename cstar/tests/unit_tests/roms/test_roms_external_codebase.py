import os
import pathlib
import subprocess
import unittest.mock as mock

import dotenv
import pytest

import cstar
from cstar.roms.external_codebase import ROMSExternalCodeBase
from cstar.system.manager import cstar_sysmgr


class TestROMSExternalCodeBaseInit:
<<<<<<< HEAD
    def test_init_with_args(self):
        """Test ROMSExternalCodeBase initializes correctly with arguments."""
        source_repo = "https://github.com/ucla-roms/ucla-roms.git"
        checkout_target = "246c11fa537145ba5868f2256dfb4964aeb09a25"
        roms_codebase = ROMSExternalCodeBase(
            source_repo=source_repo, checkout_target=checkout_target
        )
        assert roms_codebase.source_repo == source_repo
        assert roms_codebase.checkout_target == checkout_target
        assert (
            roms_codebase.default_source_repo
            == "https://github.com/CWorthy-ocean/ucla-roms.git"
        )
        assert roms_codebase.default_checkout_target == "main"
        assert roms_codebase.expected_env_var == "ROMS_ROOT"

    def test_init_without_args(self):
        """Test ROMSExternalCodeBase uses defaults when no args provided."""
        roms_codebase = ROMSExternalCodeBase()
        assert roms_codebase.checkout_target == roms_codebase.default_checkout_target
        assert roms_codebase.source_repo == roms_codebase.default_source_repo


class TestROMSExternalCodeBaseGet:
    """Test cases for the `get` method of `ROMSExternalCodeBase`.

    The original method:
        1. clones ROMS from `ROMSExternalCodeBase.source_repo`
        2. checks out the correct commit from `ROMSExternalCodeBase.checkout_target`
        3. Sets environment variable ROMS_ROOT and appends $ROMS_ROOT/Tools-Roms to PATH
        4. Compiles the NHMG library
        5. Compiles the Tools-Roms package

    Tests
    -----
    test_get_success
        Verifies that `get` completes successfully, setting environment variables and
        calling necessary subprocesses when all commands succeed.
    test_make_nhmg_failure
        Ensures that `get` raises an error with a descriptive message when the `make nhmg`
        command fails during installation.
    test_make_tools_roms_failure
        Confirms that `get` raises an error with an appropriate message if `make Tools-Roms`
        fails after `make nhmg` succeeds.

    Fixtures
    --------
    tmp_path : pathlib.Path
        A temporary directory for isolating filesystem operations.

    Mocks
    -----
    mock_subprocess_run : MagicMock
        Mocks `subprocess.run` to simulate `make` commands and other shell commands.
    mock_clone_and_checkout : MagicMock
        Mocks `_clone_and_checkout` to simulate repository cloning and checkout processes.
    mock_write_to_config_file : MagicMock
        Mocks `_write_to_config_file` to simulate writing configuration data to files.
    mock_copytree : MagicMock
        Mocks `shutil.copytree` to avoid actual filesystem interactions during Makefile adjustments.
    env_patch : MagicMock
        Mocks `os.environ` to control and simulate environment variable modifications.
    """

    def setup_method(self):
        """Common setup before each test method."""
        # Mock subprocess, _clone_and_checkout, and _write_to_config_file
        self.mock_subprocess_run = mock.patch("subprocess.run").start()
        self.mock_clone_and_checkout = mock.patch(
            "cstar.roms.external_codebase._clone_and_checkout"
        ).start()

        self.mock_copytree = mock.patch("shutil.copytree").start()
        self.roms_codebase = ROMSExternalCodeBase()
        # Clear environment variables
        self.env_patch = mock.patch.dict(os.environ, {}, clear=True)
        self.env_patch.start()

    def teardown_method(self):
        """Common teardown after each test method."""
        mock.patch.stopall()

    def test_get_success(
=======
    """Test initialization of ROMSExternalCodeBase"""

    @mock.patch(
        "cstar.roms.external_codebase.ROMSExternalCodeBase.is_configured",
        new_callable=mock.PropertyMock,
        return_value=False,
    )
    @mock.patch("cstar.base.external_codebase.SourceData.__init__")
    def test_init_with_args(self, mock_source_init, mock_is_configured):
        """Test Initialization with provided source_repo and checkout_target args

        Asserts SourceData is instantiated with the correct parameters.
        """
        mock_source_init.return_value = None

        source_repo = "https://www.github.com/CESR-lab/ucla-roms.git"
        checkout_target = "246c11fa537145ba5868f2256dfb4964aeb09a25"

        roms_codebase = ROMSExternalCodeBase(
            source_repo=source_repo, checkout_target=checkout_target
        )

        mock_source_init.assert_called_once_with(
            location=source_repo, identifier=checkout_target
        )

        assert (
            roms_codebase._default_source_repo
            == "https://github.com/CWorthy-ocean/ucla-roms.git"
        )
        assert roms_codebase._default_checkout_target == "main"
        assert roms_codebase.root_env_var == "ROMS_ROOT"

    @mock.patch(
        "cstar.roms.external_codebase.ROMSExternalCodeBase.is_configured",
        new_callable=mock.PropertyMock,
        return_value=False,
    )
    @mock.patch("cstar.base.external_codebase.SourceData.__init__")
    def test_init_without_args(self, mock_source_init, mock_is_configured):
        """Test that the defaults are set correctly if ROMSExternalCodeBase initialized
        without args.
        """
        mock_source_init.return_value = None
        roms_codebase = ROMSExternalCodeBase()

        mock_source_init.assert_called_once_with(
            location=roms_codebase._default_source_repo,
            identifier=roms_codebase._default_checkout_target,
        )


class TestROMSExternalCodeBaseConfigure:
    def test_configure_success(
>>>>>>> 2f320287
        self,
        romsexternalcodebase_staged,
        dotenv_path: pathlib.Path,
        roms_path: pathlib.Path,
    ):
<<<<<<< HEAD
        """Test that the get method succeeds when subprocess calls succeed."""
        # Setup:
        with mock.patch(
            "cstar.system.environment.CStarEnvironment.user_env_path",
            new_callable=mock.PropertyMock,
            return_value=dotenv_path,
        ):
            ## Mock success of calls to subprocess.run:
            self.mock_subprocess_run.return_value.returncode = 0

            # Test
            ## Call the get method
            self.roms_codebase.get(target=roms_path)
=======
        """Test that the _configure method succeeds when subprocess calls succeed."""
        recb = romsexternalcodebase_staged
        with mock.patch.object(
            cstar.roms.external_codebase, "_run_cmd"
        ) as mock_run_cmd:
            mock_run_cmd.side_effect = [
                mock.Mock(returncode=0),  # first call
                mock.Mock(returncode=0),  # second call
            ]
            recb._configure()
>>>>>>> 2f320287

            # Assertions:
            ## Check environment variables
            dotenv.load_dotenv(dotenv_path, override=True)
<<<<<<< HEAD

            exp_roms_value = str(roms_path)
            exp_roms_tools_value = f":{roms_path / 'Tools-Roms'}"

            assert os.environ[self.roms_codebase.expected_env_var] == exp_roms_value
            assert exp_roms_tools_value in os.environ["PATH"]

            ## Check that _clone_and_checkout was (mock) called correctly
            self.mock_clone_and_checkout.assert_called_once_with(
                source_repo=self.roms_codebase.source_repo,
                local_path=roms_path,
                checkout_target=self.roms_codebase.checkout_target,
            )

            k0, v0 = self.roms_codebase.expected_env_var, str(roms_path)
            k1, v1 = "PATH", f"${{PATH}}{exp_roms_tools_value}"

            cfg = dotenv.dotenv_values(dotenv_path)

            # confirm user environment file was updated
            actual_value = cfg[k0]
            assert v0 == actual_value

            actual_value = cfg[k1]
            assert actual_value is not None
            assert v1.split(":")[1] in actual_value

            self.mock_subprocess_run.assert_any_call(
                f"make nhmg COMPILER={cstar_sysmgr.environment.compiler}",
                cwd=roms_path / "Work",
                capture_output=True,
                text=True,
                shell=True,
            )

            self.mock_subprocess_run.assert_any_call(
                f"make COMPILER={cstar_sysmgr.environment.compiler}",
                cwd=roms_path / "Tools-Roms",
                capture_output=True,
                text=True,
                shell=True,
            )

    def test_make_nhmg_failure(self, tmp_path):
        """Test that the get method raises an error when 'make nhmg' fails."""
        ## There are two subprocess calls, we'd like one fail, one pass:
        self.mock_subprocess_run.side_effect = [
            mock.Mock(
                returncode=1, stderr="Compiling NHMG library failed successfully"
            ),  # Fail nhmg
            mock.Mock(returncode=0),  # Success for Tools-Roms (won't be reached)
=======
            assert os.environ[recb.root_env_var] == str(recb.working_copy.path)
            dotenv_var = dotenv.get_key(dotenv_path, recb.root_env_var)
            assert dotenv_var == str(recb.working_copy.path)

        mock_run_cmd.assert_any_call(
            f"make nhmg COMPILER={cstar_sysmgr.environment.compiler}",
            cwd=roms_path / "Work",
            msg_pre="Compiling NHMG library...",
            msg_err="Error when compiling ROMS' NHMG library.",
            raise_on_error=True,
        )

    @mock.patch("cstar.base.utils.subprocess.run")
    def test_make_nhmg_failure(
        self,
        mock_subprocess,
        romsexternalcodebase_staged,
        dotenv_path,
    ):
        """Test that the _configure method raises an error when 'NHMG/make' fails."""
        mock_subprocess.side_effect = [
            subprocess.CompletedProcess(
                args=["make nhmg"],
                returncode=1,
                stdout="",
                stderr="Mocked ROMS Compilation Failure",
            ),
>>>>>>> 2f320287
        ]
        recb = romsexternalcodebase_staged

        # Test
        with (
            pytest.raises(
                RuntimeError,
<<<<<<< HEAD
                match="Error when compiling ROMS' NHMG library. Return Code: `1`. STDERR:\nCompiling NHMG library failed successfully",
            ),
            mock.patch(
                "cstar.system.environment.CStarEnvironment.user_env_path",
                new_callable=mock.PropertyMock,
                return_value=dotenv_path,
            ),
        ):
            self.roms_codebase.get(target=tmp_path)

        # Assertions:
        ## Check that subprocess.run was called only once due to failure
        assert self.mock_subprocess_run.call_count == 1

    def test_make_tools_roms_failure(self, tmp_path):
        """Test that the get method raises an error when 'make Tools-Roms' fails."""
        # Simulate success for `make nhmg` and failure for `make Tools-Roms`
        self.mock_subprocess_run.side_effect = [
            mock.Mock(returncode=0),  # Success for nhmg
            mock.Mock(
=======
                match=(
                    "Error when compiling ROMS' NHMG library. Return Code: `1`. STDERR:\n"
                    "Mocked ROMS Compilation Failure"
                ),
            ),
        ):
            recb._configure()
        assert mock_subprocess.call_count == 1

    @mock.patch("cstar.base.utils.subprocess.run")
    def test_make_tools_failure(
        self,
        mock_subprocess,
        romsexternalcodebase_staged,
        dotenv_path,
    ):
        """Test that the _configure method raises an error when 'Tools-Roms/make' fails."""
        mock_subprocess.side_effect = [
            subprocess.CompletedProcess(
                args=["make nhmg"], returncode=0, stdout="", stderr=""
            ),
            subprocess.CompletedProcess(
                args=["make Tools-Roms"],
>>>>>>> 2f320287
                returncode=1,
                stdout="",
                stderr="Mocked ROMS Compilation Failure",
            ),
        ]
        recb = romsexternalcodebase_staged

        # Test
        with pytest.raises(
            RuntimeError,
            match=(
                "Error when compiling Tools-Roms. Return Code: `1`. STDERR:\n"
                "Mocked ROMS Compilation Failure"
            ),
        ):
<<<<<<< HEAD
            self.roms_codebase.get(target=tmp_path)
=======
            recb._configure()
        assert mock_subprocess.call_count == 2
>>>>>>> 2f320287

    def test_is_configured_when_configured(
        self,
        romsexternalcodebase_staged,
        roms_path,
        dotenv_path,
    ):
        """Tests that the `is_configured` property returns True when all conditions met:

        Conditions:
        - environment variable is defined
        - local repository clone is clean
        - Tools-Roms/mpc program exists

        """
        with (
            mock.patch(
                "cstar.system.environment.CStarEnvironment.environment_variables",
                new_callable=mock.PropertyMock,
                return_value={"ROMS_ROOT": roms_path},
            ),
            mock.patch(
                "cstar.roms.external_codebase._check_local_repo_changed_from_remote",
                return_value=False,
            ),
            mock.patch("pathlib.Path.exists", return_value=True),
            mock.patch(
                "pathlib.Path.iterdir", return_value=["fake", "files", "in", "dir"]
            ),
        ):
            assert romsexternalcodebase_staged.is_configured

    @pytest.mark.parametrize(
        "env_var_defined, repo_changed, mpc_exists, expected",
        [
            # 1. Missing ROMS_ROOT
            (False, False, True, False),
            # 2. Repo has changed
            (True, True, True, False),
            # 3. mpc program missing
            (True, False, False, False),
            # 5. Fully configured
            (True, False, True, True),
        ],
    )
    def test_is_configured_variants(
        self,
        romsexternalcodebase_staged,
        roms_path,
        env_var_defined,
        repo_changed,
        mpc_exists,
        expected,
    ):
        """Tests all possible combinations of conditions for `ROMSExternalCodeBase.is_configured`.

        Parameters
        ----------
        env_var_defined (bool):
            Whether the ROMS environment variable is defined
        repo_changed (bool):
            Whether the local repository clone is clean
        mpc_exists (bool):
            Whether the Tools-Roms/mpc program exists
        expected (bool):
            The expected outcome of the property with the other parameters.
        """
        env_vars = {"ROMS_ROOT": str(roms_path)} if env_var_defined else {}

        with (
            mock.patch(
                "cstar.system.environment.CStarEnvironment.environment_variables",
                new_callable=mock.PropertyMock,
                return_value=env_vars,
            ),
            mock.patch(
                "cstar.roms.external_codebase._check_local_repo_changed_from_remote",
                return_value=repo_changed,
            ),
            mock.patch("pathlib.Path.exists", return_value=mpc_exists),
        ):
            assert romsexternalcodebase_staged.is_configured is expected<|MERGE_RESOLUTION|>--- conflicted
+++ resolved
@@ -12,91 +12,6 @@
 
 
 class TestROMSExternalCodeBaseInit:
-<<<<<<< HEAD
-    def test_init_with_args(self):
-        """Test ROMSExternalCodeBase initializes correctly with arguments."""
-        source_repo = "https://github.com/ucla-roms/ucla-roms.git"
-        checkout_target = "246c11fa537145ba5868f2256dfb4964aeb09a25"
-        roms_codebase = ROMSExternalCodeBase(
-            source_repo=source_repo, checkout_target=checkout_target
-        )
-        assert roms_codebase.source_repo == source_repo
-        assert roms_codebase.checkout_target == checkout_target
-        assert (
-            roms_codebase.default_source_repo
-            == "https://github.com/CWorthy-ocean/ucla-roms.git"
-        )
-        assert roms_codebase.default_checkout_target == "main"
-        assert roms_codebase.expected_env_var == "ROMS_ROOT"
-
-    def test_init_without_args(self):
-        """Test ROMSExternalCodeBase uses defaults when no args provided."""
-        roms_codebase = ROMSExternalCodeBase()
-        assert roms_codebase.checkout_target == roms_codebase.default_checkout_target
-        assert roms_codebase.source_repo == roms_codebase.default_source_repo
-
-
-class TestROMSExternalCodeBaseGet:
-    """Test cases for the `get` method of `ROMSExternalCodeBase`.
-
-    The original method:
-        1. clones ROMS from `ROMSExternalCodeBase.source_repo`
-        2. checks out the correct commit from `ROMSExternalCodeBase.checkout_target`
-        3. Sets environment variable ROMS_ROOT and appends $ROMS_ROOT/Tools-Roms to PATH
-        4. Compiles the NHMG library
-        5. Compiles the Tools-Roms package
-
-    Tests
-    -----
-    test_get_success
-        Verifies that `get` completes successfully, setting environment variables and
-        calling necessary subprocesses when all commands succeed.
-    test_make_nhmg_failure
-        Ensures that `get` raises an error with a descriptive message when the `make nhmg`
-        command fails during installation.
-    test_make_tools_roms_failure
-        Confirms that `get` raises an error with an appropriate message if `make Tools-Roms`
-        fails after `make nhmg` succeeds.
-
-    Fixtures
-    --------
-    tmp_path : pathlib.Path
-        A temporary directory for isolating filesystem operations.
-
-    Mocks
-    -----
-    mock_subprocess_run : MagicMock
-        Mocks `subprocess.run` to simulate `make` commands and other shell commands.
-    mock_clone_and_checkout : MagicMock
-        Mocks `_clone_and_checkout` to simulate repository cloning and checkout processes.
-    mock_write_to_config_file : MagicMock
-        Mocks `_write_to_config_file` to simulate writing configuration data to files.
-    mock_copytree : MagicMock
-        Mocks `shutil.copytree` to avoid actual filesystem interactions during Makefile adjustments.
-    env_patch : MagicMock
-        Mocks `os.environ` to control and simulate environment variable modifications.
-    """
-
-    def setup_method(self):
-        """Common setup before each test method."""
-        # Mock subprocess, _clone_and_checkout, and _write_to_config_file
-        self.mock_subprocess_run = mock.patch("subprocess.run").start()
-        self.mock_clone_and_checkout = mock.patch(
-            "cstar.roms.external_codebase._clone_and_checkout"
-        ).start()
-
-        self.mock_copytree = mock.patch("shutil.copytree").start()
-        self.roms_codebase = ROMSExternalCodeBase()
-        # Clear environment variables
-        self.env_patch = mock.patch.dict(os.environ, {}, clear=True)
-        self.env_patch.start()
-
-    def teardown_method(self):
-        """Common teardown after each test method."""
-        mock.patch.stopall()
-
-    def test_get_success(
-=======
     """Test initialization of ROMSExternalCodeBase"""
 
     @mock.patch(
@@ -151,27 +66,11 @@
 
 class TestROMSExternalCodeBaseConfigure:
     def test_configure_success(
->>>>>>> 2f320287
         self,
         romsexternalcodebase_staged,
         dotenv_path: pathlib.Path,
         roms_path: pathlib.Path,
     ):
-<<<<<<< HEAD
-        """Test that the get method succeeds when subprocess calls succeed."""
-        # Setup:
-        with mock.patch(
-            "cstar.system.environment.CStarEnvironment.user_env_path",
-            new_callable=mock.PropertyMock,
-            return_value=dotenv_path,
-        ):
-            ## Mock success of calls to subprocess.run:
-            self.mock_subprocess_run.return_value.returncode = 0
-
-            # Test
-            ## Call the get method
-            self.roms_codebase.get(target=roms_path)
-=======
         """Test that the _configure method succeeds when subprocess calls succeed."""
         recb = romsexternalcodebase_staged
         with mock.patch.object(
@@ -182,64 +81,10 @@
                 mock.Mock(returncode=0),  # second call
             ]
             recb._configure()
->>>>>>> 2f320287
 
             # Assertions:
             ## Check environment variables
             dotenv.load_dotenv(dotenv_path, override=True)
-<<<<<<< HEAD
-
-            exp_roms_value = str(roms_path)
-            exp_roms_tools_value = f":{roms_path / 'Tools-Roms'}"
-
-            assert os.environ[self.roms_codebase.expected_env_var] == exp_roms_value
-            assert exp_roms_tools_value in os.environ["PATH"]
-
-            ## Check that _clone_and_checkout was (mock) called correctly
-            self.mock_clone_and_checkout.assert_called_once_with(
-                source_repo=self.roms_codebase.source_repo,
-                local_path=roms_path,
-                checkout_target=self.roms_codebase.checkout_target,
-            )
-
-            k0, v0 = self.roms_codebase.expected_env_var, str(roms_path)
-            k1, v1 = "PATH", f"${{PATH}}{exp_roms_tools_value}"
-
-            cfg = dotenv.dotenv_values(dotenv_path)
-
-            # confirm user environment file was updated
-            actual_value = cfg[k0]
-            assert v0 == actual_value
-
-            actual_value = cfg[k1]
-            assert actual_value is not None
-            assert v1.split(":")[1] in actual_value
-
-            self.mock_subprocess_run.assert_any_call(
-                f"make nhmg COMPILER={cstar_sysmgr.environment.compiler}",
-                cwd=roms_path / "Work",
-                capture_output=True,
-                text=True,
-                shell=True,
-            )
-
-            self.mock_subprocess_run.assert_any_call(
-                f"make COMPILER={cstar_sysmgr.environment.compiler}",
-                cwd=roms_path / "Tools-Roms",
-                capture_output=True,
-                text=True,
-                shell=True,
-            )
-
-    def test_make_nhmg_failure(self, tmp_path):
-        """Test that the get method raises an error when 'make nhmg' fails."""
-        ## There are two subprocess calls, we'd like one fail, one pass:
-        self.mock_subprocess_run.side_effect = [
-            mock.Mock(
-                returncode=1, stderr="Compiling NHMG library failed successfully"
-            ),  # Fail nhmg
-            mock.Mock(returncode=0),  # Success for Tools-Roms (won't be reached)
-=======
             assert os.environ[recb.root_env_var] == str(recb.working_copy.path)
             dotenv_var = dotenv.get_key(dotenv_path, recb.root_env_var)
             assert dotenv_var == str(recb.working_copy.path)
@@ -267,7 +112,6 @@
                 stdout="",
                 stderr="Mocked ROMS Compilation Failure",
             ),
->>>>>>> 2f320287
         ]
         recb = romsexternalcodebase_staged
 
@@ -275,28 +119,6 @@
         with (
             pytest.raises(
                 RuntimeError,
-<<<<<<< HEAD
-                match="Error when compiling ROMS' NHMG library. Return Code: `1`. STDERR:\nCompiling NHMG library failed successfully",
-            ),
-            mock.patch(
-                "cstar.system.environment.CStarEnvironment.user_env_path",
-                new_callable=mock.PropertyMock,
-                return_value=dotenv_path,
-            ),
-        ):
-            self.roms_codebase.get(target=tmp_path)
-
-        # Assertions:
-        ## Check that subprocess.run was called only once due to failure
-        assert self.mock_subprocess_run.call_count == 1
-
-    def test_make_tools_roms_failure(self, tmp_path):
-        """Test that the get method raises an error when 'make Tools-Roms' fails."""
-        # Simulate success for `make nhmg` and failure for `make Tools-Roms`
-        self.mock_subprocess_run.side_effect = [
-            mock.Mock(returncode=0),  # Success for nhmg
-            mock.Mock(
-=======
                 match=(
                     "Error when compiling ROMS' NHMG library. Return Code: `1`. STDERR:\n"
                     "Mocked ROMS Compilation Failure"
@@ -320,7 +142,6 @@
             ),
             subprocess.CompletedProcess(
                 args=["make Tools-Roms"],
->>>>>>> 2f320287
                 returncode=1,
                 stdout="",
                 stderr="Mocked ROMS Compilation Failure",
@@ -336,12 +157,8 @@
                 "Mocked ROMS Compilation Failure"
             ),
         ):
-<<<<<<< HEAD
-            self.roms_codebase.get(target=tmp_path)
-=======
             recb._configure()
         assert mock_subprocess.call_count == 2
->>>>>>> 2f320287
 
     def test_is_configured_when_configured(
         self,
