import os
import subprocess
import unittest.mock as mock

import dotenv
import pytest

import cstar
from cstar.roms.external_codebase import ROMSExternalCodeBase
from cstar.system.manager import cstar_sysmgr


class TestROMSExternalCodeBaseInit:
    """Test initialization of ROMSExternalCodeBase"""

    @mock.patch(
        "cstar.roms.external_codebase.ROMSExternalCodeBase.is_configured",
        new_callable=mock.PropertyMock,
        return_value=False,
    )
    @mock.patch("cstar.base.external_codebase.SourceData.__init__")
    def test_init_with_args(self, mock_source_init, mock_is_configured):
        """Test Initialization with provided source_repo and checkout_target args

        Asserts SourceData is instantiated with the correct parameters.
        """
        mock_source_init.return_value = None

        source_repo = "https://www.github.com/CESR-lab/ucla-roms.git"
        checkout_target = "246c11fa537145ba5868f2256dfb4964aeb09a25"

        roms_codebase = ROMSExternalCodeBase(
            source_repo=source_repo, checkout_target=checkout_target
        )

        mock_source_init.assert_called_once_with(
            location=source_repo, identifier=checkout_target
        )

        assert (
            roms_codebase._default_source_repo
            == "https://github.com/CWorthy-ocean/ucla-roms.git"
        )
        assert roms_codebase._default_checkout_target == "main"
        assert roms_codebase.root_env_var == "ROMS_ROOT"

    @mock.patch(
        "cstar.roms.external_codebase.ROMSExternalCodeBase.is_configured",
        new_callable=mock.PropertyMock,
        return_value=False,
    )
    @mock.patch("cstar.base.external_codebase.SourceData.__init__")
    def test_init_without_args(self, mock_source_init, mock_is_configured):
        """Test that the defaults are set correctly if ROMSExternalCodeBase initialized
        without args.
        """
        mock_source_init.return_value = None
        roms_codebase = ROMSExternalCodeBase()

        mock_source_init.assert_called_once_with(
            location=roms_codebase._default_source_repo,
            identifier=roms_codebase._default_checkout_target,
        )


class TestROMSExternalCodeBaseConfigure:
    def test_configure_success(
        self,
        romsexternalcodebase_staged,
        dotenv_path,
        tmp_path,
    ):
<<<<<<< HEAD
        """Test that the _configure method succeeds when subprocess calls succeed."""
        recb = romsexternalcodebase_staged
        roms_path = tmp_path
        with (
            mock.patch("cstar.system.environment.CSTAR_USER_ENV_PATH", dotenv_path),
            mock.patch.object(cstar.roms.external_codebase, "_run_cmd") as mock_run_cmd,
        ):
            mock_run_cmd.side_effect = [
                mock.Mock(returncode=0),  # first call
                mock.Mock(returncode=0),  # second call
            ]
            recb._configure()

            # Assertions:
            ## Check environment variables
            assert os.environ[recb.root_env_var] == str(recb.working_copy.path)

            ## Check that environment was updated correctly
            actual_value = dotenv.get_key(dotenv_path, recb.root_env_var)
            assert actual_value == str(recb.working_copy.path)

            mock_run_cmd.assert_any_call(
                f"make nhmg COMPILER={cstar_sysmgr.environment.compiler}",
                cwd=roms_path / "Work",
                msg_pre="Compiling NHMG library...",
                msg_err="Error when compiling ROMS' NHMG library.",
                raise_on_error=True,
            )

            mock_run_cmd.assert_any_call(
                f"make COMPILER={cstar_sysmgr.environment.compiler}",
                cwd=roms_path / "Tools-Roms",
                msg_pre="Compiling Tools-Roms package for UCLA ROMS...",
                msg_post="Compiled Tools-Roms",
                msg_err="Error when compiling Tools-Roms.",
                raise_on_error=True,
            )

    @mock.patch("cstar.base.utils.subprocess.run")
    def test_make_nhmg_failure(
        self,
        mock_subprocess,
        romsexternalcodebase_staged,
        tmp_path,
        dotenv_path,
    ):
        """Test that the _configure method raises an error when 'NHMG/make' fails."""
        dotenv_path = tmp_path / ".cstar.env"
        mock_subprocess.side_effect = [
            subprocess.CompletedProcess(
                args=["make nhmg"],
                returncode=1,
                stdout="",
                stderr="Mocked ROMS Compilation Failure",
            ),
        ]
        recb = romsexternalcodebase_staged
=======
        """Test that the get method succeeds when subprocess calls succeed."""
        # Setup:
        ## Mock success of calls to subprocess.run:
        self.mock_subprocess_run.return_value.returncode = 0

        # Test
        ## Call the get method
        self.roms_codebase.get(target=roms_path)

        # Assertions:
        ## Check environment variables
        dotenv.load_dotenv(dotenv_path, override=True)

        exp_roms_value = str(roms_path)
        exp_roms_tools_value = f":{roms_path / 'Tools-Roms'}"

        assert os.environ[self.roms_codebase.expected_env_var] == exp_roms_value
        assert exp_roms_tools_value in os.environ["PATH"]

        ## Check that _clone_and_checkout was (mock) called correctly
        self.mock_clone_and_checkout.assert_called_once_with(
            source_repo=self.roms_codebase.source_repo,
            local_path=roms_path,
            checkout_target=self.roms_codebase.checkout_target,
        )

        k0, v0 = self.roms_codebase.expected_env_var, str(roms_path)
        k1, v1 = "PATH", f"${{PATH}}{exp_roms_tools_value}"

        cfg = dotenv.dotenv_values(dotenv_path)

        # confirm user environment file was updated
        actual_value = cfg[k0]
        assert v0 == actual_value

        actual_value = cfg[k1]
        assert actual_value is not None
        assert v1.split(":")[1] in actual_value

        self.mock_subprocess_run.assert_any_call(
            f"make nhmg COMPILER={cstar_sysmgr.environment.compiler}",
            cwd=roms_path / "Work",
            capture_output=True,
            text=True,
            shell=True,
        )

        self.mock_subprocess_run.assert_any_call(
            f"make COMPILER={cstar_sysmgr.environment.compiler}",
            cwd=roms_path / "Tools-Roms",
            capture_output=True,
            text=True,
            shell=True,
        )

    def test_make_nhmg_failure(self, tmp_path):
        """Test that the get method raises an error when 'make nhmg' fails."""
        ## There are two subprocess calls, we'd like one fail, one pass:
        self.mock_subprocess_run.side_effect = [
            mock.Mock(
                returncode=1, stderr="Compiling NHMG library failed successfully"
            ),  # Fail nhmg
            mock.Mock(returncode=0),  # Success for Tools-Roms (won't be reached)
        ]
>>>>>>> daf2dfe4

        # Test
        with (
            pytest.raises(
                RuntimeError,
                match=(
                    "Error when compiling ROMS' NHMG library. Return Code: `1`. STDERR:\n"
                    "Mocked ROMS Compilation Failure"
                ),
            ),
        ):
            recb._configure()
        assert mock_subprocess.call_count == 1

    @mock.patch("cstar.base.utils.subprocess.run")
    def test_make_tools_failure(
        self,
        mock_subprocess,
        romsexternalcodebase_staged,
        tmp_path,
        dotenv_path,
    ):
        """Test that the _configure method raises an error when 'Tools-Roms/make' fails."""
        dotenv_path = tmp_path / ".cstar.env"
        mock_subprocess.side_effect = [
            subprocess.CompletedProcess(
                args=["make nhmg"], returncode=0, stdout="", stderr=""
            ),
            subprocess.CompletedProcess(
                args=["make Tools-Roms"],
                returncode=1,
                stdout="",
                stderr="Mocked ROMS Compilation Failure",
            ),
        ]
        recb = romsexternalcodebase_staged

        # Test
        with (
            pytest.raises(
                RuntimeError,
                match=(
                    "Error when compiling Tools-Roms. Return Code: `1`. STDERR:\n"
                    "Mocked ROMS Compilation Failure"
                ),
            ),
            mock.patch(
                "cstar.system.environment.CSTAR_USER_ENV_PATH",
                dotenv_path,
            ),
        ):
            recb._configure()
        assert mock_subprocess.call_count == 2

    def test_is_configured_when_configured(
        self,
        romsexternalcodebase_staged,
        tmp_path,
        dotenv_path,
    ):
        """Tests that the `is_configured` property returns True when all conditions met:

        Conditions:
        - environment variable is defined
        - local repository clone is clean
        - Tools-Roms/mpc program exists

        """
        with (
            mock.patch(
                "cstar.system.environment.CStarEnvironment.environment_variables",
                new_callable=mock.PropertyMock,
                return_value={"ROMS_ROOT": tmp_path},
            ),
            mock.patch(
                "cstar.roms.external_codebase._check_local_repo_changed_from_remote",
                return_value=False,
            ),
            mock.patch("pathlib.Path.exists", return_value=True),
            mock.patch(
                "pathlib.Path.iterdir", return_value=["fake", "files", "in", "dir"]
            ),
        ):
            assert romsexternalcodebase_staged.is_configured

    @pytest.mark.parametrize(
        "env_var_defined, repo_changed, mpc_exists, expected",
        [
            # 1. Missing ROMS_ROOT
            (False, False, True, False),
            # 2. Repo has changed
            (True, True, True, False),
            # 3. mpc program missing
            (True, False, False, False),
            # 5. Fully configured
            (True, False, True, True),
        ],
    )
    def test_is_configured_variants(
        self,
        romsexternalcodebase_staged,
        tmp_path,
        env_var_defined,
        repo_changed,
        mpc_exists,
        expected,
    ):
        """Tests all possible combinations of conditions for `ROMSExternalCodeBase.is_configured`.

        Parameters
        ----------
        env_var_defined (bool):
            Whether the ROMS environment variable is defined
        repo_changed (bool):
            Whether the local repository clone is clean
        mpc_exists (bool):
            Whether the Tools-Roms/mpc program exists
        expected (bool):
            The expected outcome of the property with the other parameters.
        """
        env_vars = {"ROMS_ROOT": str(tmp_path)} if env_var_defined else {}

        with (
            mock.patch(
                "cstar.system.environment.CStarEnvironment.environment_variables",
                new_callable=mock.PropertyMock,
                return_value=env_vars,
            ),
            mock.patch(
                "cstar.roms.external_codebase._check_local_repo_changed_from_remote",
                return_value=repo_changed,
            ),
            mock.patch("pathlib.Path.exists", return_value=mpc_exists),
        ):
            assert romsexternalcodebase_staged.is_configured is expected<|MERGE_RESOLUTION|>--- conflicted
+++ resolved
@@ -1,4 +1,5 @@
 import os
+import pathlib
 import subprocess
 import unittest.mock as mock
 
@@ -67,17 +68,14 @@
     def test_configure_success(
         self,
         romsexternalcodebase_staged,
-        dotenv_path,
-        tmp_path,
-    ):
-<<<<<<< HEAD
+        dotenv_path: pathlib.Path,
+        roms_path: pathlib.Path,
+    ):
         """Test that the _configure method succeeds when subprocess calls succeed."""
         recb = romsexternalcodebase_staged
-        roms_path = tmp_path
-        with (
-            mock.patch("cstar.system.environment.CSTAR_USER_ENV_PATH", dotenv_path),
-            mock.patch.object(cstar.roms.external_codebase, "_run_cmd") as mock_run_cmd,
-        ):
+        with mock.patch.object(
+            cstar.roms.external_codebase, "_run_cmd"
+        ) as mock_run_cmd:
             mock_run_cmd.side_effect = [
                 mock.Mock(returncode=0),  # first call
                 mock.Mock(returncode=0),  # second call
@@ -86,39 +84,27 @@
 
             # Assertions:
             ## Check environment variables
+            dotenv.load_dotenv(dotenv_path, override=True)
             assert os.environ[recb.root_env_var] == str(recb.working_copy.path)
-
-            ## Check that environment was updated correctly
-            actual_value = dotenv.get_key(dotenv_path, recb.root_env_var)
-            assert actual_value == str(recb.working_copy.path)
-
-            mock_run_cmd.assert_any_call(
-                f"make nhmg COMPILER={cstar_sysmgr.environment.compiler}",
-                cwd=roms_path / "Work",
-                msg_pre="Compiling NHMG library...",
-                msg_err="Error when compiling ROMS' NHMG library.",
-                raise_on_error=True,
-            )
-
-            mock_run_cmd.assert_any_call(
-                f"make COMPILER={cstar_sysmgr.environment.compiler}",
-                cwd=roms_path / "Tools-Roms",
-                msg_pre="Compiling Tools-Roms package for UCLA ROMS...",
-                msg_post="Compiled Tools-Roms",
-                msg_err="Error when compiling Tools-Roms.",
-                raise_on_error=True,
-            )
+            dotenv_var = dotenv.get_key(dotenv_path, recb.root_env_var)
+            assert dotenv_var == str(recb.working_copy.path)
+
+        mock_run_cmd.assert_any_call(
+            f"make nhmg COMPILER={cstar_sysmgr.environment.compiler}",
+            cwd=roms_path / "Work",
+            msg_pre="Compiling NHMG library...",
+            msg_err="Error when compiling ROMS' NHMG library.",
+            raise_on_error=True,
+        )
 
     @mock.patch("cstar.base.utils.subprocess.run")
     def test_make_nhmg_failure(
         self,
         mock_subprocess,
         romsexternalcodebase_staged,
-        tmp_path,
         dotenv_path,
     ):
         """Test that the _configure method raises an error when 'NHMG/make' fails."""
-        dotenv_path = tmp_path / ".cstar.env"
         mock_subprocess.side_effect = [
             subprocess.CompletedProcess(
                 args=["make nhmg"],
@@ -128,72 +114,6 @@
             ),
         ]
         recb = romsexternalcodebase_staged
-=======
-        """Test that the get method succeeds when subprocess calls succeed."""
-        # Setup:
-        ## Mock success of calls to subprocess.run:
-        self.mock_subprocess_run.return_value.returncode = 0
-
-        # Test
-        ## Call the get method
-        self.roms_codebase.get(target=roms_path)
-
-        # Assertions:
-        ## Check environment variables
-        dotenv.load_dotenv(dotenv_path, override=True)
-
-        exp_roms_value = str(roms_path)
-        exp_roms_tools_value = f":{roms_path / 'Tools-Roms'}"
-
-        assert os.environ[self.roms_codebase.expected_env_var] == exp_roms_value
-        assert exp_roms_tools_value in os.environ["PATH"]
-
-        ## Check that _clone_and_checkout was (mock) called correctly
-        self.mock_clone_and_checkout.assert_called_once_with(
-            source_repo=self.roms_codebase.source_repo,
-            local_path=roms_path,
-            checkout_target=self.roms_codebase.checkout_target,
-        )
-
-        k0, v0 = self.roms_codebase.expected_env_var, str(roms_path)
-        k1, v1 = "PATH", f"${{PATH}}{exp_roms_tools_value}"
-
-        cfg = dotenv.dotenv_values(dotenv_path)
-
-        # confirm user environment file was updated
-        actual_value = cfg[k0]
-        assert v0 == actual_value
-
-        actual_value = cfg[k1]
-        assert actual_value is not None
-        assert v1.split(":")[1] in actual_value
-
-        self.mock_subprocess_run.assert_any_call(
-            f"make nhmg COMPILER={cstar_sysmgr.environment.compiler}",
-            cwd=roms_path / "Work",
-            capture_output=True,
-            text=True,
-            shell=True,
-        )
-
-        self.mock_subprocess_run.assert_any_call(
-            f"make COMPILER={cstar_sysmgr.environment.compiler}",
-            cwd=roms_path / "Tools-Roms",
-            capture_output=True,
-            text=True,
-            shell=True,
-        )
-
-    def test_make_nhmg_failure(self, tmp_path):
-        """Test that the get method raises an error when 'make nhmg' fails."""
-        ## There are two subprocess calls, we'd like one fail, one pass:
-        self.mock_subprocess_run.side_effect = [
-            mock.Mock(
-                returncode=1, stderr="Compiling NHMG library failed successfully"
-            ),  # Fail nhmg
-            mock.Mock(returncode=0),  # Success for Tools-Roms (won't be reached)
-        ]
->>>>>>> daf2dfe4
 
         # Test
         with (
@@ -213,11 +133,9 @@
         self,
         mock_subprocess,
         romsexternalcodebase_staged,
-        tmp_path,
         dotenv_path,
     ):
         """Test that the _configure method raises an error when 'Tools-Roms/make' fails."""
-        dotenv_path = tmp_path / ".cstar.env"
         mock_subprocess.side_effect = [
             subprocess.CompletedProcess(
                 args=["make nhmg"], returncode=0, stdout="", stderr=""
@@ -232,17 +150,11 @@
         recb = romsexternalcodebase_staged
 
         # Test
-        with (
-            pytest.raises(
-                RuntimeError,
-                match=(
-                    "Error when compiling Tools-Roms. Return Code: `1`. STDERR:\n"
-                    "Mocked ROMS Compilation Failure"
-                ),
-            ),
-            mock.patch(
-                "cstar.system.environment.CSTAR_USER_ENV_PATH",
-                dotenv_path,
+        with pytest.raises(
+            RuntimeError,
+            match=(
+                "Error when compiling Tools-Roms. Return Code: `1`. STDERR:\n"
+                "Mocked ROMS Compilation Failure"
             ),
         ):
             recb._configure()
@@ -251,7 +163,7 @@
     def test_is_configured_when_configured(
         self,
         romsexternalcodebase_staged,
-        tmp_path,
+        roms_path,
         dotenv_path,
     ):
         """Tests that the `is_configured` property returns True when all conditions met:
@@ -266,7 +178,7 @@
             mock.patch(
                 "cstar.system.environment.CStarEnvironment.environment_variables",
                 new_callable=mock.PropertyMock,
-                return_value={"ROMS_ROOT": tmp_path},
+                return_value={"ROMS_ROOT": roms_path},
             ),
             mock.patch(
                 "cstar.roms.external_codebase._check_local_repo_changed_from_remote",
@@ -295,7 +207,7 @@
     def test_is_configured_variants(
         self,
         romsexternalcodebase_staged,
-        tmp_path,
+        roms_path,
         env_var_defined,
         repo_changed,
         mpc_exists,
@@ -314,7 +226,7 @@
         expected (bool):
             The expected outcome of the property with the other parameters.
         """
-        env_vars = {"ROMS_ROOT": str(tmp_path)} if env_var_defined else {}
+        env_vars = {"ROMS_ROOT": str(roms_path)} if env_var_defined else {}
 
         with (
             mock.patch(
