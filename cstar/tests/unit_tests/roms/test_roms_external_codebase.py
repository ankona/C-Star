import os
import pathlib
from unittest import mock

import dotenv
import pytest

from cstar.roms.external_codebase import ROMSExternalCodeBase
from cstar.system.manager import cstar_sysmgr


class TestROMSExternalCodeBaseInit:
    def test_init_with_args(self):
        """Test ROMSExternalCodeBase initializes correctly with arguments."""
        source_repo = "https://github.com/ucla-roms/ucla-roms.git"
        checkout_target = "246c11fa537145ba5868f2256dfb4964aeb09a25"
        roms_codebase = ROMSExternalCodeBase(
            source_repo=source_repo, checkout_target=checkout_target
        )
        assert roms_codebase.source_repo == source_repo
        assert roms_codebase.checkout_target == checkout_target
        assert (
            roms_codebase.default_source_repo
            == "https://github.com/CWorthy-ocean/ucla-roms.git"
        )
        assert roms_codebase.default_checkout_target == "main"
        assert roms_codebase.expected_env_var == "ROMS_ROOT"

    def test_init_without_args(self):
        """Test ROMSExternalCodeBase uses defaults when no args provided."""
        roms_codebase = ROMSExternalCodeBase()
        assert roms_codebase.checkout_target == roms_codebase.default_checkout_target
        assert roms_codebase.source_repo == roms_codebase.default_source_repo


class TestROMSExternalCodeBaseGet:
    """Test cases for the `get` method of `ROMSExternalCodeBase`.

    The original method:
        1. clones ROMS from `ROMSExternalCodeBase.source_repo`
        2. checks out the correct commit from `ROMSExternalCodeBase.checkout_target`
        3. Sets environment variable ROMS_ROOT and appends $ROMS_ROOT/Tools-Roms to PATH
        4. Compiles the NHMG library
        5. Compiles the Tools-Roms package

    Tests
    -----
    test_get_success
        Verifies that `get` completes successfully, setting environment variables and
        calling necessary subprocesses when all commands succeed.
    test_make_nhmg_failure
        Ensures that `get` raises an error with a descriptive message when the `make nhmg`
        command fails during installation.
    test_make_tools_roms_failure
        Confirms that `get` raises an error with an appropriate message if `make Tools-Roms`
        fails after `make nhmg` succeeds.

    Fixtures
    --------
    tmp_path : pathlib.Path
        A temporary directory for isolating filesystem operations.

    Mocks
    -----
    mock_subprocess_run : MagicMock
        Mocks `subprocess.run` to simulate `make` commands and other shell commands.
    mock_clone_and_checkout : MagicMock
        Mocks `_clone_and_checkout` to simulate repository cloning and checkout processes.
    mock_write_to_config_file : MagicMock
        Mocks `_write_to_config_file` to simulate writing configuration data to files.
    mock_copytree : MagicMock
        Mocks `shutil.copytree` to avoid actual filesystem interactions during Makefile adjustments.
    env_patch : MagicMock
        Mocks `os.environ` to control and simulate environment variable modifications.
    """

    def setup_method(self):
        """Common setup before each test method."""
        # Mock subprocess, _clone_and_checkout, and _write_to_config_file
        self.mock_subprocess_run = mock.patch("subprocess.run").start()
        self.mock_clone_and_checkout = mock.patch(
            "cstar.roms.external_codebase._clone_and_checkout"
        ).start()

        self.mock_copytree = mock.patch("shutil.copytree").start()
        self.roms_codebase = ROMSExternalCodeBase()
        # Clear environment variables
        self.env_patch = mock.patch.dict(os.environ, {}, clear=True)
        self.env_patch.start()

    def teardown_method(self):
        """Common teardown after each test method."""
        mock.patch.stopall()

    def test_get_success(
        self,
        dotenv_path: pathlib.Path,
        roms_path: pathlib.Path,
    ):
        """Test that the get method succeeds when subprocess calls succeed."""
        # Setup:
<<<<<<< HEAD
        with mock.patch(
            "cstar.system.environment.CStarEnvironment.user_env_path",
            new_callable=mock.PropertyMock,
            return_value=dotenv_path,
        ):
            ## Mock success of calls to subprocess.run:
            self.mock_subprocess_run.return_value.returncode = 0

            # Test
            ## Call the get method
            self.roms_codebase.get(target=roms_path)

            # Assertions:
            ## Check environment variables
            dotenv.load_dotenv(dotenv_path, override=True)

            exp_roms_value = str(roms_path)
            exp_roms_tools_value = f":{roms_path / 'Tools-Roms'}"

            assert os.environ[self.roms_codebase.expected_env_var] == exp_roms_value
            assert exp_roms_tools_value in os.environ["PATH"]

            ## Check that _clone_and_checkout was (mock) called correctly
            self.mock_clone_and_checkout.assert_called_once_with(
                source_repo=self.roms_codebase.source_repo,
                local_path=roms_path,
                checkout_target=self.roms_codebase.checkout_target,
            )

            k0, v0 = self.roms_codebase.expected_env_var, str(roms_path)
            k1, v1 = "PATH", f"${{PATH}}{exp_roms_tools_value}"

            cfg = dotenv.dotenv_values(dotenv_path)

            # confirm user environment file was updated
            actual_value = cfg[k0]
            assert v0 == actual_value

            actual_value = cfg[k1]
            assert actual_value is not None
            assert v1.split(":")[1] in actual_value

            self.mock_subprocess_run.assert_any_call(
                f"make nhmg COMPILER={cstar_sysmgr.environment.compiler}",
                cwd=roms_path / "Work",
                capture_output=True,
                text=True,
                shell=True,
            )

            self.mock_subprocess_run.assert_any_call(
                f"make COMPILER={cstar_sysmgr.environment.compiler}",
                cwd=roms_path / "Tools-Roms",
                capture_output=True,
                text=True,
                shell=True,
            )
=======
        ## Mock success of calls to subprocess.run:
        self.mock_subprocess_run.return_value.returncode = 0

        # Test
        ## Call the get method
        self.roms_codebase.get(target=roms_path)

        # Assertions:
        ## Check environment variables
        dotenv.load_dotenv(dotenv_path, override=True)

        exp_roms_value = str(roms_path)
        exp_roms_tools_value = f":{roms_path / 'Tools-Roms'}"

        assert os.environ[self.roms_codebase.expected_env_var] == exp_roms_value
        assert exp_roms_tools_value in os.environ["PATH"]

        ## Check that _clone_and_checkout was (mock) called correctly
        self.mock_clone_and_checkout.assert_called_once_with(
            source_repo=self.roms_codebase.source_repo,
            local_path=roms_path,
            checkout_target=self.roms_codebase.checkout_target,
        )

        k0, v0 = self.roms_codebase.expected_env_var, str(roms_path)
        k1, v1 = "PATH", f"${{PATH}}{exp_roms_tools_value}"

        cfg = dotenv.dotenv_values(dotenv_path)

        # confirm user environment file was updated
        actual_value = cfg[k0]
        assert v0 == actual_value

        actual_value = cfg[k1]
        assert actual_value is not None
        assert v1.split(":")[1] in actual_value

        self.mock_subprocess_run.assert_any_call(
            f"make nhmg COMPILER={cstar_sysmgr.environment.compiler}",
            cwd=roms_path / "Work",
            capture_output=True,
            text=True,
            shell=True,
        )

        self.mock_subprocess_run.assert_any_call(
            f"make COMPILER={cstar_sysmgr.environment.compiler}",
            cwd=roms_path / "Tools-Roms",
            capture_output=True,
            text=True,
            shell=True,
        )
>>>>>>> 4afd43ff

    def test_make_nhmg_failure(self, tmp_path):
        """Test that the get method raises an error when 'make nhmg' fails."""
        ## There are two subprocess calls, we'd like one fail, one pass:
        self.mock_subprocess_run.side_effect = [
            mock.Mock(
                returncode=1, stderr="Compiling NHMG library failed successfully"
            ),  # Fail nhmg
            mock.Mock(returncode=0),  # Success for Tools-Roms (won't be reached)
        ]

        # Test
        with (
            pytest.raises(
                RuntimeError,
                match="Error when compiling ROMS' NHMG library. Return Code: `1`. STDERR:\nCompiling NHMG library failed successfully",
            ),
<<<<<<< HEAD
            mock.patch(
                "cstar.system.environment.CStarEnvironment.user_env_path",
                new_callable=mock.PropertyMock,
                return_value=dotenv_path,
            ),
=======
>>>>>>> 4afd43ff
        ):
            self.roms_codebase.get(target=tmp_path)

        # Assertions:
        ## Check that subprocess.run was called only once due to failure
        assert self.mock_subprocess_run.call_count == 1

    def test_make_tools_roms_failure(self, tmp_path):
        """Test that the get method raises an error when 'make Tools-Roms' fails."""
        # Simulate success for `make nhmg` and failure for `make Tools-Roms`
        self.mock_subprocess_run.side_effect = [
            mock.Mock(returncode=0),  # Success for nhmg
            mock.Mock(
                returncode=1,
                stderr="Error when compiling Tools-Roms. Return Code: `1`. STDERR:\nCompiling Tools-Roms failed successfully",
            ),  # Fail Tools-Roms
        ]

        with pytest.raises(
            RuntimeError, match="Compiling Tools-Roms failed successfully"
        ):
            self.roms_codebase.get(target=tmp_path)

        # Check that subprocess.run was called twice
        assert self.mock_subprocess_run.call_count == 2<|MERGE_RESOLUTION|>--- conflicted
+++ resolved
@@ -99,7 +99,6 @@
     ):
         """Test that the get method succeeds when subprocess calls succeed."""
         # Setup:
-<<<<<<< HEAD
         with mock.patch(
             "cstar.system.environment.CStarEnvironment.user_env_path",
             new_callable=mock.PropertyMock,
@@ -112,59 +111,6 @@
             ## Call the get method
             self.roms_codebase.get(target=roms_path)
 
-            # Assertions:
-            ## Check environment variables
-            dotenv.load_dotenv(dotenv_path, override=True)
-
-            exp_roms_value = str(roms_path)
-            exp_roms_tools_value = f":{roms_path / 'Tools-Roms'}"
-
-            assert os.environ[self.roms_codebase.expected_env_var] == exp_roms_value
-            assert exp_roms_tools_value in os.environ["PATH"]
-
-            ## Check that _clone_and_checkout was (mock) called correctly
-            self.mock_clone_and_checkout.assert_called_once_with(
-                source_repo=self.roms_codebase.source_repo,
-                local_path=roms_path,
-                checkout_target=self.roms_codebase.checkout_target,
-            )
-
-            k0, v0 = self.roms_codebase.expected_env_var, str(roms_path)
-            k1, v1 = "PATH", f"${{PATH}}{exp_roms_tools_value}"
-
-            cfg = dotenv.dotenv_values(dotenv_path)
-
-            # confirm user environment file was updated
-            actual_value = cfg[k0]
-            assert v0 == actual_value
-
-            actual_value = cfg[k1]
-            assert actual_value is not None
-            assert v1.split(":")[1] in actual_value
-
-            self.mock_subprocess_run.assert_any_call(
-                f"make nhmg COMPILER={cstar_sysmgr.environment.compiler}",
-                cwd=roms_path / "Work",
-                capture_output=True,
-                text=True,
-                shell=True,
-            )
-
-            self.mock_subprocess_run.assert_any_call(
-                f"make COMPILER={cstar_sysmgr.environment.compiler}",
-                cwd=roms_path / "Tools-Roms",
-                capture_output=True,
-                text=True,
-                shell=True,
-            )
-=======
-        ## Mock success of calls to subprocess.run:
-        self.mock_subprocess_run.return_value.returncode = 0
-
-        # Test
-        ## Call the get method
-        self.roms_codebase.get(target=roms_path)
-
         # Assertions:
         ## Check environment variables
         dotenv.load_dotenv(dotenv_path, override=True)
@@ -210,7 +156,6 @@
             text=True,
             shell=True,
         )
->>>>>>> 4afd43ff
 
     def test_make_nhmg_failure(self, tmp_path):
         """Test that the get method raises an error when 'make nhmg' fails."""
@@ -228,14 +173,6 @@
                 RuntimeError,
                 match="Error when compiling ROMS' NHMG library. Return Code: `1`. STDERR:\nCompiling NHMG library failed successfully",
             ),
-<<<<<<< HEAD
-            mock.patch(
-                "cstar.system.environment.CStarEnvironment.user_env_path",
-                new_callable=mock.PropertyMock,
-                return_value=dotenv_path,
-            ),
-=======
->>>>>>> 4afd43ff
         ):
             self.roms_codebase.get(target=tmp_path)
 
